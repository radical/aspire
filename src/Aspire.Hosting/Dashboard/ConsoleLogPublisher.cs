--- conflicted
+++ resolved
@@ -33,11 +33,7 @@
             {
                 ExecutableSnapshot executable => SubscribeExecutableResource(executable),
                 ContainerSnapshot container => SubscribeContainerResource(container),
-<<<<<<< HEAD
-                GenericResourceSnapshot => SubscribeGenericResource(),
-=======
                 GenericResourceSnapshot genericResource when resourceMap.TryGetValue(genericResource.Name, out var appModelResource) => SubscribeGenericResource(appModelResource),
->>>>>>> c5f1b953
                 _ => throw new NotSupportedException($"Unsupported resource type {resource.GetType()}.")
             };
         }
@@ -47,11 +43,7 @@
             {
                 ExecutableSnapshot executable => SubscribeExecutable(executable),
                 ContainerSnapshot container => SubscribeContainer(container),
-<<<<<<< HEAD
-                GenericResourceSnapshot => SubscribeGenericResource(),
-=======
                 GenericResourceSnapshot genericResource when resourceMap.TryGetValue(genericResource.Name, out var appModelResource) => SubscribeGenericResource(appModelResource),
->>>>>>> c5f1b953
                 _ => throw new NotSupportedException($"Unsupported resource type {resource.GetType()}.")
             };
         }
@@ -89,10 +81,6 @@
         }
     }
 
-<<<<<<< HEAD
-#pragma warning disable CS1998 // Async method lacks 'await' operators and will run synchronously
-    private static async LogsEnumerable SubscribeGenericResource()
-=======
     private static LogsEnumerable SubscribeGenericResource(IResource resource)
     {
         if (resource.TryGetLastAnnotation<CustomResourceLoggerAnnotation>(out var loggerAnnotation))
@@ -105,7 +93,6 @@
 
 #pragma warning disable CS1998 // Async method lacks 'await' operators and will run synchronously
     private static async LogsEnumerable NoLogsAvailableEnumerable()
->>>>>>> c5f1b953
 #pragma warning restore CS1998 // Async method lacks 'await' operators and will run synchronously
     {
         yield return [("No logs available", false)];
