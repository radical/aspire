--- conflicted
+++ resolved
@@ -73,8 +73,7 @@
 
       jobs:
 
-<<<<<<< HEAD
-      #- job: windows
+      #- job: Windows
         ## timeout accounts for wait times for helix agents up to 30mins
         #timeoutInMinutes: 60
 
@@ -98,39 +97,10 @@
               #dotnetScript: $(Build.SourcesDirectory)/dotnet.cmd
               #buildScript: $(_buildScript)
               #buildConfig: $(_BuildConfig)
+              #repoArtifactsPath: $(Build.Arcade.ArtifactsPath)
               #repoLogPath: $(Build.Arcade.LogsPath)
               #repoTestResultsPath: $(Build.Arcade.TestResultsPath)
               #isWindows: true
-=======
-      - job: Windows
-        # timeout accounts for wait times for helix agents up to 30mins
-        timeoutInMinutes: 60
-
-        pool:
-          name: $(DncEngPublicBuildPool)
-          demands: ImageOverride -equals windows.vs2022preview.amd64.open
-
-        variables:
-          - name: _buildScript
-            value: $(Build.SourcesDirectory)/build.cmd -ci
-
-        preSteps:
-          - checkout: self
-            fetchDepth: 1
-            clean: true
-
-        steps:
-          - template: /eng/pipelines/templates/BuildAndTest.yml
-            parameters:
-              runAsPublic: true
-              dotnetScript: $(Build.SourcesDirectory)/dotnet.cmd
-              buildScript: $(_buildScript)
-              buildConfig: $(_BuildConfig)
-              repoArtifactsPath: $(Build.Arcade.ArtifactsPath)
-              repoLogPath: $(Build.Arcade.LogsPath)
-              repoTestResultsPath: $(Build.Arcade.TestResultsPath)
-              isWindows: true
->>>>>>> 802ba961
 
       - job: Linux
         # timeout accounts for wait times for helix agents up to 30mins
