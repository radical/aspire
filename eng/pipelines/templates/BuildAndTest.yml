--- conflicted
+++ resolved
@@ -40,15 +40,9 @@
                 ./ubuntu-create-dotnet-devcert.sh
         displayName: Install devcerts
 
-<<<<<<< HEAD
     #- ${{ if eq(parameters.isWindows, 'true') }}:
-      #- script: dotnet dev-certs https --check --verbose
-        #displayName: Check dev-certs are installed
-=======
-    - ${{ if eq(parameters.isWindows, 'true') }}:
-      - script: dotnet dev-certs https
-        displayName: Install dev-certs
->>>>>>> 156b6a6a
+      #- script: dotnet dev-certs https
+        #displayName: Install dev-certs
 
     #- script: ${{ parameters.dotnetScript }} dotnet-coverage collect
               #--settings $(Build.SourcesDirectory)/eng/CodeCoverage.config
