parameters:
  - name: runAsPublic
    type: boolean
    default: false
  - name: buildScript
    type: string
  - name: buildConfig
    type: string
  - name: repoArtifactsPath
    type: string
  - name: repoLogPath
    type: string
  - name: repoTestResultsPath
    type: string
  - name: isWindows
    type: string
  - name: dotnetScript
    type: string
  - name: skipTests
    type: boolean
    default: false

steps:
  - script: ${{ parameters.buildScript }}
            -restore -build
            -pack
            -configuration ${{ parameters.buildConfig }}
            /p:ArchiveTests=true
            /bl:${{ parameters.repoLogPath }}/build.binlog
            $(_OfficialBuildIdArgs)
    displayName: Build

  - ${{ if ne(parameters.skipTests, 'true') }}:
    - ${{ if ne(parameters.isWindows, 'true') }}:
      - script: mkdir ${{ parameters.repoArtifactsPath }}/devcert-scripts &&
                cd ${{ parameters.repoArtifactsPath }}/devcert-scripts &&
                wget https://raw.githubusercontent.com/BorisWilhelms/create-dotnet-devcert/main/scripts/ubuntu-create-dotnet-devcert.sh &&
                wget https://raw.githubusercontent.com/BorisWilhelms/create-dotnet-devcert/main/scripts/common.sh &&
                chmod +x ubuntu-create-dotnet-devcert.sh &&
                ./ubuntu-create-dotnet-devcert.sh
        displayName: Install devcerts

<<<<<<< HEAD
    #- script: ${{ parameters.dotnetScript }} dotnet-coverage collect
              #--settings $(Build.SourcesDirectory)/eng/CodeCoverage.config
              #--output ${{ parameters.repoTestResultsPath }}/NonHelix.cobertura.xml
              #"${{ parameters.buildScript }} -testnobuild -test -configuration ${{ parameters.buildConfig }} /bl:${{ parameters.repoLogPath }}/tests.binlog $(_OfficialBuildIdArgs)"
      #env:
        #DOCKER_BUILDKIT: 1
      #displayName: Run non-helix tests
=======
    - ${{ if eq(parameters.isWindows, 'true') }}:
      - script: dotnet dev-certs https --check --verbose
        displayName: Check dev-certs are installed

    - script: ${{ parameters.dotnetScript }} dotnet-coverage collect
              --settings $(Build.SourcesDirectory)/eng/CodeCoverage.config
              --output ${{ parameters.repoTestResultsPath }}/NonHelix.cobertura.xml
              "${{ parameters.buildScript }} -testnobuild -test -configuration ${{ parameters.buildConfig }} /bl:${{ parameters.repoLogPath }}/tests.binlog $(_OfficialBuildIdArgs)"
      env:
        DOCKER_BUILDKIT: 1
      displayName: Run non-helix tests
>>>>>>> a2e7e4bb

    - script: ${{ parameters.buildScript }}
              /p:Configuration=${{ parameters.buildConfig }}
              $(_OfficialBuildIdArgs)
              /bl:${{ parameters.repoLogPath }}/WorkloadInstallForTesting.binlog
              -projects $(Build.SourcesDirectory)/tests/workloads.proj
      displayName: Install sdk+workload for testing

    # Helix captures code coverage information and, once tests are complete, the code coverage information is
    # downloaded to <repo root>/artifacts/helixresults folder.
    - template: /eng/pipelines/templates/send-to-helix.yml
      parameters:
        HelixProjectPath: '$(Build.SourcesDirectory)/tests/helix/send-to-helix-ci.proj'
        HelixProjectArguments: /m /p:Configuration=${{ parameters.buildConfig }} /p:RunWithCodeCoverage=true /p:RepoTestResultsPath=${{ parameters.repoTestResultsPath }}

        ${{ if eq(parameters.isWindows, 'true') }}:
          ${{ if eq(variables['System.TeamProject'], 'public') }}:
            HelixTargetQueues: Windows.11.Amd64.Client.Open
          ${{ if eq(variables['System.TeamProject'], 'internal') }}:
            HelixTargetQueues: Windows.11.Amd64.Client
        ${{ if ne(parameters.isWindows, 'true') }}:
          ${{ if eq(variables['System.TeamProject'], 'public') }}:
            HelixTargetQueues: Ubuntu.2204.Amd64.Open
          ${{ if eq(variables['System.TeamProject'], 'internal') }}:
            HelixTargetQueues: Ubuntu.2204.Amd64

        IsWindows: ${{ parameters.isWindows }}
        ${{ if eq(variables['System.TeamProject'], 'public') }}:
          Creator: $(Build.DefinitionName)
        HelixBuild: $(Build.BuildNumber)
        HelixAccessToken: $(HelixApiAccessToken)

    - task: CopyFiles@2
      inputs:
        Contents: '${{ parameters.repoArtifactsPath }}/**/*.cobertura.xml'
        TargetFolder: '${{ parameters.repoArtifactsPath }}/CodeCoverage'
        flattenFolders: true
      displayName: Gather code coverage results

    - ${{ if eq(parameters.runAsPublic, 'true') }}:
      - task: PublishPipelineArtifact@1
        displayName: Publish coverage results (cobertura.xml)
        inputs:
          targetPath: '${{ parameters.repoArtifactsPath }}/CodeCoverage'
          artifactName: '$(Agent.JobName)_CodeCoverageResults'
          publishLocation: 'pipeline'

    - ${{ if ne(parameters.runAsPublic, 'true') }}:
      - task: 1ES.PublishPipelineArtifact@1
        displayName: Publish code coverage results
        inputs:
          targetPath: '${{ parameters.repoArtifactsPath }}/CodeCoverage'
          artifactName: '$(Agent.JobName)_CodeCoverageResults'

  - ${{ if eq(parameters.isWindows, 'true') }}:
    - script: ${{ parameters.buildScript }}
              -pack
              -sign $(_SignArgs)
              -publish $(_PublishArgs)
              -configuration ${{ parameters.buildConfig }}
              /bl:${{ parameters.repoLogPath }}/pack.binlog
              /p:Restore=false /p:Build=false
              $(_OfficialBuildIdArgs)
      displayName: Pack, Sign, and Publish

    - script: ${{ parameters.buildScript }}
        -restore -build
        -pack
        -sign $(_SignArgs)
        -publish $(_PublishArgs)
        -configuration $(_BuildConfig)
        /bl:${{ parameters.repoLogPath }}/build-workloads.binlog
        -projects eng\workloads\workloads.csproj
        $(_InternalBuildArgs)
      displayName: Build Workloads

    - ${{ if eq(parameters.runAsPublic, 'true') }}:
      - task: PublishPipelineArtifact@1
        displayName: Publish VSDrop MSIs
        inputs:
          targetPath: '$(Build.SourcesDirectory)/artifacts/VSSetup/$(_BuildConfig)'
          artifactName: VSDropInsertion
          publishLocation: 'pipeline'

    - ${{ if ne(parameters.runAsPublic, 'true') }}:
      - task: 1ES.PublishPipelineArtifact@1
        displayName: Publish VSDrop MSIs
        inputs:
          targetPath: '$(Build.SourcesDirectory)/artifacts/VSSetup/$(_BuildConfig)'
          artifactName: VSDropInsertion<|MERGE_RESOLUTION|>--- conflicted
+++ resolved
@@ -40,7 +40,10 @@
                 ./ubuntu-create-dotnet-devcert.sh
         displayName: Install devcerts
 
-<<<<<<< HEAD
+    #- ${{ if eq(parameters.isWindows, 'true') }}:
+      #- script: dotnet dev-certs https --check --verbose
+        #displayName: Check dev-certs are installed
+
     #- script: ${{ parameters.dotnetScript }} dotnet-coverage collect
               #--settings $(Build.SourcesDirectory)/eng/CodeCoverage.config
               #--output ${{ parameters.repoTestResultsPath }}/NonHelix.cobertura.xml
@@ -48,19 +51,6 @@
       #env:
         #DOCKER_BUILDKIT: 1
       #displayName: Run non-helix tests
-=======
-    - ${{ if eq(parameters.isWindows, 'true') }}:
-      - script: dotnet dev-certs https --check --verbose
-        displayName: Check dev-certs are installed
-
-    - script: ${{ parameters.dotnetScript }} dotnet-coverage collect
-              --settings $(Build.SourcesDirectory)/eng/CodeCoverage.config
-              --output ${{ parameters.repoTestResultsPath }}/NonHelix.cobertura.xml
-              "${{ parameters.buildScript }} -testnobuild -test -configuration ${{ parameters.buildConfig }} /bl:${{ parameters.repoLogPath }}/tests.binlog $(_OfficialBuildIdArgs)"
-      env:
-        DOCKER_BUILDKIT: 1
-      displayName: Run non-helix tests
->>>>>>> a2e7e4bb
 
     - script: ${{ parameters.buildScript }}
               /p:Configuration=${{ parameters.buildConfig }}
