parameters:
  - name: runAsPublic
    type: boolean
    default: false
  - name: buildScript
    type: string
  - name: buildConfig
    type: string
  - name: repoLogPath
    type: string
  - name: repoTestResultsPath
    type: string
  - name: isWindows
    type: string
  - name: dotnetScript
    type: string
  - name: skipTests
    type: boolean
    default: false

steps:
  - script: ${{ parameters.buildScript }}
            -restore -build
            -pack
            -configuration ${{ parameters.buildConfig }}
            /p:ArchiveTests=true
            /bl:${{ parameters.repoLogPath }}/build.binlog
            $(_OfficialBuildIdArgs)
    displayName: Build

  - ${{ if ne(parameters.skipTests, 'true') }}:
    - script: ${{ parameters.dotnetScript }} dotnet-coverage collect
              --settings $(Build.SourcesDirectory)/eng/CodeCoverage.config
              --output ${{ parameters.repoTestResultsPath }}/NonHelixTests.cobertura.xml
              "${{ parameters.buildScript }} -testnobuild -test -configuration ${{ parameters.buildConfig }} /bl:${{ parameters.repoLogPath }}/tests.binlog $(_OfficialBuildIdArgs)"
      displayName: Run non-helix tests

<<<<<<< HEAD
    - ${{ if ne(parameters.isWindows, 'true') }}:
      # E2E tests are disabled on windows for now
      - script: ${{ parameters.dotnetScript }}
                build
                -restore
                -p:ContinuousIntegrationBuild=true
                -p:Configuration=${{ parameters.buildConfig }}
                -t:InstallWorkloadUsingArtifacts
                -bl:${{ parameters.repoLogPath }}/WorkloadInstallForTesting.binlog
                $(Build.SourcesDirectory)/tests/Aspire.EndToEnd.Tests/Aspire.EndToEnd.Tests.csproj
        displayName: Install sdk+workload for testing
=======
    - task: PublishBuildArtifacts@1
      inputs:
        PathtoPublish: '$(Build.SourcesDirectory)/artifacts/TestResults'
        PublishLocation: Container
        ArtifactName: 'TestResults_NonHelix_$(Agent.Os)_$(Agent.JobName)'
      displayName: Publish non-helix TestResults
      condition: always()
>>>>>>> 5d8d1e86

    - template: /eng/pipelines/templates/send-to-helix.yml
      parameters:
        HelixProjectPath: '$(Build.SourcesDirectory)/tests/send-to-helix.proj'
        HelixProjectArguments: /p:Configuration=${{ parameters.buildConfig }} /p:RunWithCodeCoverage=true /p:RepoTestResultsPath=${{ parameters.repoTestResultsPath }}

        ${{ if eq(parameters.isWindows, 'true') }}:
          ${{ if eq(variables['System.TeamProject'], 'public') }}:
            HelixTargetQueues: Windows.11.Amd64.Client.Open
          ${{ if eq(variables['System.TeamProject'], 'internal') }}:
            HelixTargetQueues: Windows.11.Amd64.Client
        ${{ if ne(parameters.isWindows, 'true') }}:
          ${{ if eq(variables['System.TeamProject'], 'public') }}:
            HelixTargetQueues: Ubuntu.2204.Amd64.Open
          ${{ if eq(variables['System.TeamProject'], 'internal') }}:
            HelixTargetQueues: Ubuntu.2204.Amd64

        IsWindows: ${{ parameters.isWindows }}
        ${{ if eq(variables['System.TeamProject'], 'public') }}:
          Creator: $(Build.DefinitionName)
        HelixBuild: $(Build.BuildNumber)
        HelixAccessToken: $(HelixApiAccessToken)

    - task: CopyFiles@2
      inputs:
        Contents: '${{ parameters.repoTestResultsPath }}/**/*.cobertura.xml'
        TargetFolder: '${{ parameters.repoTestResultsPath }}/collected'
        flattenFolders: true
      displayName: Gather coverage results (cobertura.xml)

    - script: $(Build.SourcesDirectory)/.dotnet/dotnet dotnet-coverage merge
              ${{ parameters.repoTestResultsPath }}/collected/*.cobertura.xml
              --output-format cobertura
              --output ${{ parameters.repoTestResultsPath }}/$(Agent.Os)_$(Agent.JobName).cobertura.xml
      displayName: Merge code coverage reports

    - task: PublishBuildArtifacts@1
      inputs:
        PathtoPublish: '${{ parameters.repoTestResultsPath }}/$(Agent.Os)_$(Agent.JobName).cobertura.xml'
        PublishLocation: Container
        ArtifactName: CodeCoverageResults
      displayName: Publish coverage results (cobertura.xml)

  - ${{ if eq(parameters.isWindows, 'true') }}:
    - script: ${{ parameters.buildScript }}
              -pack
              -sign $(_SignArgs)
              -publish $(_PublishArgs)
              -configuration ${{ parameters.buildConfig }}
              /bl:${{ parameters.repoLogPath }}/pack.binlog
              /p:Restore=false /p:Build=false
              $(_OfficialBuildIdArgs)
      displayName: Pack, Sign, and Publish

    - script: ${{ parameters.buildScript }}
        -restore -build
        -pack
        -sign $(_SignArgs)
        -publish $(_PublishArgs)
        -configuration $(_BuildConfig)
        /bl:${{ parameters.repoLogPath }}/build-workloads.binlog
        -projects eng\workloads\workloads.csproj
        $(_InternalBuildArgs)
      displayName: Build Workloads

    - task: PublishBuildArtifacts@1
      inputs:
        pathToPublish: '$(Build.SourcesDirectory)/artifacts/VSSetup/$(_BuildConfig)'
        artifactName: VSDropInsertion
        artifactType: container
      displayName: Publish VSDrop MSIs<|MERGE_RESOLUTION|>--- conflicted
+++ resolved
@@ -35,7 +35,14 @@
               "${{ parameters.buildScript }} -testnobuild -test -configuration ${{ parameters.buildConfig }} /bl:${{ parameters.repoLogPath }}/tests.binlog $(_OfficialBuildIdArgs)"
       displayName: Run non-helix tests
 
-<<<<<<< HEAD
+    - task: PublishBuildArtifacts@1
+      inputs:
+        PathtoPublish: '$(Build.SourcesDirectory)/artifacts/TestResults'
+        PublishLocation: Container
+        ArtifactName: 'TestResults_NonHelix_$(Agent.Os)_$(Agent.JobName)'
+      displayName: Publish non-helix TestResults
+      condition: always()
+
     - ${{ if ne(parameters.isWindows, 'true') }}:
       # E2E tests are disabled on windows for now
       - script: ${{ parameters.dotnetScript }}
@@ -47,15 +54,6 @@
                 -bl:${{ parameters.repoLogPath }}/WorkloadInstallForTesting.binlog
                 $(Build.SourcesDirectory)/tests/Aspire.EndToEnd.Tests/Aspire.EndToEnd.Tests.csproj
         displayName: Install sdk+workload for testing
-=======
-    - task: PublishBuildArtifacts@1
-      inputs:
-        PathtoPublish: '$(Build.SourcesDirectory)/artifacts/TestResults'
-        PublishLocation: Container
-        ArtifactName: 'TestResults_NonHelix_$(Agent.Os)_$(Agent.JobName)'
-      displayName: Publish non-helix TestResults
-      condition: always()
->>>>>>> 5d8d1e86
 
     - template: /eng/pipelines/templates/send-to-helix.yml
       parameters:
