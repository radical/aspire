// Licensed to the .NET Foundation under one or more agreements.
// The .NET Foundation licenses this file to you under the MIT license.

using System.Reflection;
using System.Text.Json;
using System.Text.Json.Nodes;
//using Aspire.Hosting.Dcp;
using Aspire.Hosting.Lifecycle;

public class TestProgram : IDisposable
{
    private TestProgram(string[] args, Assembly assembly, bool includeIntegrationServices, bool includeNodeApp, bool disableDashboard)
    {
        List<string> componentsToSkip = new();
        for (int i = 0; i < args.Length; i++)
        {
            if (args[i].StartsWith("--skip-components", StringComparison.InvariantCultureIgnoreCase))
            {
                if (args.Length > i + 1)
                {
                    componentsToSkip.AddRange(args[i + 1].Split(','));
                }
                else
                {
                    throw new ArgumentException("Missing argument to --skip-components option.");
                }
            }
        }
        if (componentsToSkip.Contains("dashboard", StringComparer.OrdinalIgnoreCase))
        {
            disableDashboard = true;
        }

        AppBuilder = DistributedApplication.CreateBuilder(new DistributedApplicationOptions { Args = args, DisableDashboard = disableDashboard, AssemblyName = assembly.FullName });

        var serviceAPath = Path.Combine(Projects.TestProject_AppHost.ProjectPath, @"..\TestProject.ServiceA\TestProject.ServiceA.csproj");

        ServiceABuilder = AppBuilder.AddProject("servicea", serviceAPath);
        ServiceBBuilder = AppBuilder.AddProject<Projects.ServiceB>("serviceb");
        ServiceCBuilder = AppBuilder.AddProject<Projects.ServiceC>("servicec");
        WorkerABuilder = AppBuilder.AddProject<Projects.WorkerA>("workera");

        if (includeNodeApp)
        {
            // Relative to this project so that it doesn't changed based on
            // where this code is referenced from.
            var path = Path.Combine(Projects.TestProject_AppHost.ProjectPath, @"..\nodeapp");
            var scriptPath = Path.Combine(path, "app.js");

            NodeAppBuilder = AppBuilder.AddNodeApp("nodeapp", scriptPath)
                .WithHttpEndpoint(hostPort: 5031, env: "PORT");

            NpmAppBuilder = AppBuilder.AddNpmApp("npmapp", path)
                .WithHttpEndpoint(hostPort: 5032, env: "PORT");
        }

        if (includeIntegrationServices)
        {
<<<<<<< HEAD
            IntegrationServiceABuilder = AppBuilder.AddProject<Projects.IntegrationServiceA>("integrationservicea");
            IntegrationServiceABuilder = IntegrationServiceABuilder.WithEnvironment("SKIP_COMPONENTS", string.Join(',', componentsToSkip));

            if (!componentsToSkip.Contains("sqlserver", StringComparer.OrdinalIgnoreCase))
            {
                var sqlserverDbName = "tempdb";
                var sqlserver = AppBuilder.AddSqlServer("sqlserver")
                    .AddDatabase(sqlserverDbName);
                IntegrationServiceABuilder = IntegrationServiceABuilder.WithReference(sqlserver);
            }
            if (!componentsToSkip.Contains("mysql", StringComparer.OrdinalIgnoreCase))
            {
                var mysqlDbName = "mysqldb";
                var mysql = AppBuilder.AddMySql("mysql")
                    .WithEnvironment("MYSQL_DATABASE", mysqlDbName)
                    .AddDatabase(mysqlDbName);
                IntegrationServiceABuilder = IntegrationServiceABuilder.WithReference(mysql);
            }
            if (!componentsToSkip.Contains("redis", StringComparer.OrdinalIgnoreCase))
            {
                var redis = AppBuilder.AddRedis("redis");
                IntegrationServiceABuilder = IntegrationServiceABuilder.WithReference(redis);
            }
            if (!componentsToSkip.Contains("postgres", StringComparer.OrdinalIgnoreCase))
            {
                var postgresDbName = "postgresdb";
                var postgres = AppBuilder.AddPostgres("postgres")
                    .WithEnvironment("POSTGRES_DB", postgresDbName)
                    .AddDatabase(postgresDbName);
                IntegrationServiceABuilder = IntegrationServiceABuilder.WithReference(postgres);
            }
            if (!componentsToSkip.Contains("rabbitmq", StringComparer.OrdinalIgnoreCase))
            {
                var rabbitmq = AppBuilder.AddRabbitMQ("rabbitmq");
                IntegrationServiceABuilder = IntegrationServiceABuilder.WithReference(rabbitmq);
            }
            if (!componentsToSkip.Contains("mongodb", StringComparer.OrdinalIgnoreCase))
            {
                var mongoDbName = "mymongodb";
                var mongodb = AppBuilder.AddMongoDB("mongodb")
                    .AddDatabase(mongoDbName);
                IntegrationServiceABuilder = IntegrationServiceABuilder.WithReference(mongodb);
            }
            if (!componentsToSkip.Contains("oracledatabase", StringComparer.OrdinalIgnoreCase))
            {
                var oracleDbName = "freepdb1";
                var oracleDatabase = AppBuilder.AddOracleDatabase("oracledatabase")
                    .AddDatabase(oracleDbName);
                IntegrationServiceABuilder = IntegrationServiceABuilder.WithReference(oracleDatabase);
            }
            if (!componentsToSkip.Contains("kafka", StringComparer.OrdinalIgnoreCase))
            {
                var kafka = AppBuilder.AddKafka("kafka");
                IntegrationServiceABuilder = IntegrationServiceABuilder.WithReference(kafka);
            }
            if (!componentsToSkip.Contains("cosmos", StringComparer.OrdinalIgnoreCase))
            {
                var cosmos = AppBuilder.AddAzureCosmosDB("cosmos").UseEmulator();
                IntegrationServiceABuilder = IntegrationServiceABuilder.WithReference(cosmos);
            }
=======
            var sqlserverDbName = "tempdb";
            var mysqlDbName = "mysqldb";
            var postgresDbName = "postgresdb";
            var mongoDbName = "mymongodb";
            var oracleDbName = "freepdb1";

            var sqlserver = AppBuilder.AddSqlServer("sqlserver")
                .AddDatabase(sqlserverDbName);
            var mysql = AppBuilder.AddMySql("mysql")
                .WithEnvironment("MYSQL_DATABASE", mysqlDbName)
                .AddDatabase(mysqlDbName);
            var redis = AppBuilder.AddRedis("redis");
            var postgres = AppBuilder.AddPostgres("postgres")
                .WithEnvironment("POSTGRES_DB", postgresDbName)
                .AddDatabase(postgresDbName);
            var rabbitmq = AppBuilder.AddRabbitMQ("rabbitmq");
            var mongodb = AppBuilder.AddMongoDB("mongodb")
                .AddDatabase(mongoDbName);
            var oracleDatabase = AppBuilder.AddOracleDatabase("oracledatabase")
                .AddDatabase(oracleDbName);
            var kafka = AppBuilder.AddKafka("kafka");
            var cosmos = AppBuilder.AddAzureCosmosDB("cosmos").RunAsEmulator();

            IntegrationServiceABuilder = AppBuilder.AddProject<Projects.IntegrationServiceA>("integrationservicea")
                .WithReference(sqlserver)
                .WithReference(mysql)
                .WithReference(redis)
                .WithReference(postgres)
                .WithReference(rabbitmq)
                .WithReference(mongodb)
                .WithReference(oracleDatabase)
                .WithReference(kafka)
                .WithReference(cosmos);
>>>>>>> 25e20449
        }

        AppBuilder.Services.AddLifecycleHook<EndPointWriterHook>();
    }

    public static TestProgram Create<T>(string[]? args = null, bool includeIntegrationServices = false, bool includeNodeApp = false, bool disableDashboard = true) =>
        new TestProgram(args ?? [], typeof(T).Assembly, includeIntegrationServices, includeNodeApp, disableDashboard);

    public IDistributedApplicationBuilder AppBuilder { get; private set; }
    public IResourceBuilder<ProjectResource> ServiceABuilder { get; private set; }
    public IResourceBuilder<ProjectResource> ServiceBBuilder { get; private set; }
    public IResourceBuilder<ProjectResource> ServiceCBuilder { get; private set; }
    public IResourceBuilder<ProjectResource> WorkerABuilder { get; private set; }
    public IResourceBuilder<ProjectResource>? IntegrationServiceABuilder { get; private set; }
    public IResourceBuilder<NodeAppResource>? NodeAppBuilder { get; private set; }
    public IResourceBuilder<NodeAppResource>? NpmAppBuilder { get; private set; }
    public DistributedApplication? App { get; private set; }

    public List<IResourceBuilder<ProjectResource>> ServiceProjectBuilders => [ServiceABuilder, ServiceBBuilder, ServiceCBuilder];

    public async Task RunAsync(CancellationToken cancellationToken = default)
    {
        App = AppBuilder.Build();
        await App.RunAsync(cancellationToken);
    }

    public DistributedApplication Build()
    {
        if (App == null)
        {
            App = AppBuilder.Build();
        }
        return App;
    }

    public void Run() => Build().Run();

    public void Dispose() => App?.Dispose();

    /// <summary>
    /// Writes the allocated endpoints to the console in JSON format.
    /// This allows for easier consumption by the external test process.
    /// </summary>
    private sealed class EndPointWriterHook : IDistributedApplicationLifecycleHook
    {
        public async Task AfterEndpointsAllocatedAsync(DistributedApplicationModel appModel,  CancellationToken cancellationToken)
        {
            var root = new JsonObject();
            foreach (var project in appModel.Resources.OfType<ProjectResource>())
            {
                var projectJson = new JsonObject();
                root[project.Name] = projectJson;

                var endpointsJsonArray = new JsonArray();
                projectJson["Endpoints"] = endpointsJsonArray;

                foreach (var endpoint in project.Annotations.OfType<AllocatedEndpointAnnotation>())
                {
                    var endpointJsonObject = new JsonObject();
                    endpointJsonObject["Name"] = endpoint.Name;
                    endpointJsonObject["Uri"] = endpoint.UriString;
                    endpointsJsonArray.Add(endpointJsonObject);
                }
            }

            // write the whole json in a single line so it's easier to parse by the external process
            await Console.Out.WriteLineAsync("$ENDPOINTS: " + JsonSerializer.Serialize(root, JsonSerializerOptions.Default));
        }
    }
}
<|MERGE_RESOLUTION|>--- conflicted
+++ resolved
@@ -56,7 +56,6 @@
 
         if (includeIntegrationServices)
         {
-<<<<<<< HEAD
             IntegrationServiceABuilder = AppBuilder.AddProject<Projects.IntegrationServiceA>("integrationservicea");
             IntegrationServiceABuilder = IntegrationServiceABuilder.WithEnvironment("SKIP_COMPONENTS", string.Join(',', componentsToSkip));
 
@@ -117,41 +116,6 @@
                 var cosmos = AppBuilder.AddAzureCosmosDB("cosmos").UseEmulator();
                 IntegrationServiceABuilder = IntegrationServiceABuilder.WithReference(cosmos);
             }
-=======
-            var sqlserverDbName = "tempdb";
-            var mysqlDbName = "mysqldb";
-            var postgresDbName = "postgresdb";
-            var mongoDbName = "mymongodb";
-            var oracleDbName = "freepdb1";
-
-            var sqlserver = AppBuilder.AddSqlServer("sqlserver")
-                .AddDatabase(sqlserverDbName);
-            var mysql = AppBuilder.AddMySql("mysql")
-                .WithEnvironment("MYSQL_DATABASE", mysqlDbName)
-                .AddDatabase(mysqlDbName);
-            var redis = AppBuilder.AddRedis("redis");
-            var postgres = AppBuilder.AddPostgres("postgres")
-                .WithEnvironment("POSTGRES_DB", postgresDbName)
-                .AddDatabase(postgresDbName);
-            var rabbitmq = AppBuilder.AddRabbitMQ("rabbitmq");
-            var mongodb = AppBuilder.AddMongoDB("mongodb")
-                .AddDatabase(mongoDbName);
-            var oracleDatabase = AppBuilder.AddOracleDatabase("oracledatabase")
-                .AddDatabase(oracleDbName);
-            var kafka = AppBuilder.AddKafka("kafka");
-            var cosmos = AppBuilder.AddAzureCosmosDB("cosmos").RunAsEmulator();
-
-            IntegrationServiceABuilder = AppBuilder.AddProject<Projects.IntegrationServiceA>("integrationservicea")
-                .WithReference(sqlserver)
-                .WithReference(mysql)
-                .WithReference(redis)
-                .WithReference(postgres)
-                .WithReference(rabbitmq)
-                .WithReference(mongodb)
-                .WithReference(oracleDatabase)
-                .WithReference(kafka)
-                .WithReference(cosmos);
->>>>>>> 25e20449
         }
 
         AppBuilder.Services.AddLifecycleHook<EndPointWriterHook>();
