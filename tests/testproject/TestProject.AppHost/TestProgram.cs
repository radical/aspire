// Licensed to the .NET Foundation under one or more agreements.
// The .NET Foundation licenses this file to you under the MIT license.

using System.Reflection;
using System.Text.Json;
using System.Text.Json.Nodes;
using Aspire.Hosting.Lifecycle;

public class TestProgram
{
    private TestProgram(string[] args, Assembly assembly, bool includeIntegrationServices, bool includeNodeApp, bool disableDashboard)
    {
        if (args.Contains("--disable-dashboard"))
        {
            disableDashboard = true;
        }

        AppBuilder = DistributedApplication.CreateBuilder(new DistributedApplicationOptions { Args = args, DisableDashboard = disableDashboard, AssemblyName = assembly.FullName });

        var serviceAPath = Path.Combine(Projects.TestProject_AppHost.ProjectPath, @"..\TestProject.ServiceA\TestProject.ServiceA.csproj");

        ServiceABuilder = AppBuilder.AddProject("servicea", serviceAPath);
        ServiceBBuilder = AppBuilder.AddProject<Projects.ServiceB>("serviceb");
        ServiceCBuilder = AppBuilder.AddProject<Projects.ServiceC>("servicec");
        WorkerABuilder = AppBuilder.AddProject<Projects.WorkerA>("workera");

        if (includeNodeApp)
        {
            // Relative to this project so that it doesn't changed based on
            // where this code is referenced from.
            var path = Path.Combine(Projects.TestProject_AppHost.ProjectPath, @"..\nodeapp");
            var scriptPath = Path.Combine(path, "app.js");

            NodeAppBuilder = AppBuilder.AddNodeApp("nodeapp", scriptPath)
                .WithHttpEndpoint(hostPort: 5031, env: "PORT");

            NpmAppBuilder = AppBuilder.AddNpmApp("npmapp", path)
                .WithHttpEndpoint(hostPort: 5032, env: "PORT");
        }

        if (includeIntegrationServices)
        {
            var sqlserverDbName = "tempdb";
            var mysqlDbName = "mysqldb";
            var postgresDbName = "postgresdb";
            var mongoDbName = "mymongodb";
            var oracleDbName = "freepdb1";

            var sqlserver = AppBuilder.AddSqlServer("sqlserver")
                .AddDatabase(sqlserverDbName);
            var mysql = AppBuilder.AddMySql("mysql")
                .WithEnvironment("MYSQL_DATABASE", mysqlDbName)
                .AddDatabase(mysqlDbName);
            var redis = AppBuilder.AddRedis("redis");
            var postgres = AppBuilder.AddPostgres("postgres")
                .WithEnvironment("POSTGRES_DB", postgresDbName)
                .AddDatabase(postgresDbName);
            var rabbitmq = AppBuilder.AddRabbitMQ("rabbitmq");
            var mongodb = AppBuilder.AddMongoDB("mongodb")
                .AddDatabase(mongoDbName);
            var oracleDatabase = AppBuilder.AddOracleDatabase("oracledatabase")
                .AddDatabase(oracleDbName);
            var kafka = AppBuilder.AddKafka("kafka");
            var cosmos = AppBuilder.AddAzureCosmosDB("cosmos").UseEmulator();

            IntegrationServiceABuilder = AppBuilder.AddProject<Projects.IntegrationServiceA>("integrationservicea")
                .WithReference(sqlserver)
                .WithReference(mysql)
                .WithReference(redis)
                .WithReference(postgres)
                .WithReference(rabbitmq)
                .WithReference(mongodb)
                .WithReference(oracleDatabase)
                .WithReference(kafka)
                .WithReference(cosmos);
        }

<<<<<<< HEAD
        AppBuilder.Services.TryAddLifecycleHook<EndPointWriterHook>();
=======
        AppBuilder.Services.AddLifecycleHook<EndPointWriterHook>();
>>>>>>> 7151a301
    }

    public static TestProgram Create<T>(string[]? args = null, bool includeIntegrationServices = false, bool includeNodeApp = false, bool disableDashboard = true) =>
        new TestProgram(args ?? [], typeof(T).Assembly, includeIntegrationServices, includeNodeApp, disableDashboard);

    public IDistributedApplicationBuilder AppBuilder { get; private set; }
    public IResourceBuilder<ProjectResource> ServiceABuilder { get; private set; }
    public IResourceBuilder<ProjectResource> ServiceBBuilder { get; private set; }
    public IResourceBuilder<ProjectResource> ServiceCBuilder { get; private set; }
    public IResourceBuilder<ProjectResource> WorkerABuilder { get; private set; }
    public IResourceBuilder<ProjectResource>? IntegrationServiceABuilder { get; private set; }
    public IResourceBuilder<NodeAppResource>? NodeAppBuilder { get; private set; }
    public IResourceBuilder<NodeAppResource>? NpmAppBuilder { get; private set; }
    public DistributedApplication? App { get; private set; }

    public List<IResourceBuilder<ProjectResource>> ServiceProjectBuilders => [ServiceABuilder, ServiceBBuilder, ServiceCBuilder];

    public async Task RunAsync(CancellationToken cancellationToken = default)
    {
        App = AppBuilder.Build();
        await App.RunAsync(cancellationToken);
    }

    public DistributedApplication Build()
    {
        if (App == null)
        {
            App = AppBuilder.Build();
        }
        return App;
    }

    public void Run()
    {
        Build();
        App!.Run();
    }

    /// <summary>
    /// Writes the allocated endpoints to the console in JSON format.
    /// This allows for easier consumption by the external test process.
    /// </summary>
    private sealed class EndPointWriterHook : IDistributedApplicationLifecycleHook
    {
        public async Task AfterEndpointsAllocatedAsync(DistributedApplicationModel appModel, CancellationToken cancellationToken)
        {
            var root = new JsonObject();
            foreach (var project in appModel.Resources.OfType<ProjectResource>())
            {
                var projectJson = new JsonObject();
                root[project.Name] = projectJson;

                var endpointsJsonArray = new JsonArray();
                projectJson["Endpoints"] = endpointsJsonArray;

                foreach (var endpoint in project.Annotations.OfType<AllocatedEndpointAnnotation>())
                {
                    var endpointJsonObject = new JsonObject();
                    endpointJsonObject["Name"] = endpoint.Name;
                    endpointJsonObject["Uri"] = endpoint.UriString;
                    endpointsJsonArray.Add(endpointJsonObject);
                }
            }

            // write the whole json in a single line so it's easier to parse by the external process
            await Console.Out.WriteLineAsync("$ENDPOINTS: " + JsonSerializer.Serialize(root, JsonSerializerOptions.Default));
        }
    }
}
<|MERGE_RESOLUTION|>--- conflicted
+++ resolved
@@ -75,11 +75,7 @@
                 .WithReference(cosmos);
         }
 
-<<<<<<< HEAD
-        AppBuilder.Services.TryAddLifecycleHook<EndPointWriterHook>();
-=======
         AppBuilder.Services.AddLifecycleHook<EndPointWriterHook>();
->>>>>>> 7151a301
     }
 
     public static TestProgram Create<T>(string[]? args = null, bool includeIntegrationServices = false, bool includeNodeApp = false, bool disableDashboard = true) =>
