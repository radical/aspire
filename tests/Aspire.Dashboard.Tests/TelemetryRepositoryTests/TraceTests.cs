// Licensed to the .NET Foundation under one or more agreements.
// The .NET Foundation licenses this file to you under the MIT license.

using System.Globalization;
using Aspire.Dashboard.Otlp.Model;
using Aspire.Dashboard.Otlp.Storage;
using Google.Protobuf.Collections;
using OpenTelemetry.Proto.Common.V1;
using OpenTelemetry.Proto.Trace.V1;
using Xunit;
using static Aspire.Dashboard.Tests.TelemetryRepositoryTests.TestHelpers;

namespace Aspire.Dashboard.Tests.TelemetryRepositoryTests;

public class TraceTests
{
    private static readonly DateTime s_testTime = new(1970, 1, 1, 0, 0, 0, DateTimeKind.Utc);

    [Theory]
    [InlineData(OtlpSpanKind.Server, Span.Types.SpanKind.Server)]
    [InlineData(OtlpSpanKind.Client, Span.Types.SpanKind.Client)]
    [InlineData(OtlpSpanKind.Consumer, Span.Types.SpanKind.Consumer)]
    [InlineData(OtlpSpanKind.Producer, Span.Types.SpanKind.Producer)]
    [InlineData(OtlpSpanKind.Internal, Span.Types.SpanKind.Internal)]
    [InlineData(OtlpSpanKind.Internal, Span.Types.SpanKind.Unspecified)]
    [InlineData(OtlpSpanKind.Unspecified, (Span.Types.SpanKind)1000)]
    public void ConvertSpanKind(OtlpSpanKind expected, Span.Types.SpanKind value)
    {
        var result = TelemetryRepository.ConvertSpanKind(value);
        Assert.Equal(expected, result);
    }

    [Fact]
    public void AddTraces()
    {
        // Arrange
        var repository = CreateRepository();

        // Act
        var addContext = new AddContext();
        repository.AddTraces(addContext, new RepeatedField<ResourceSpans>()
        {
            new ResourceSpans
            {
                Resource = CreateResource(),
                ScopeSpans =
                {
                    new ScopeSpans
                    {
                        Scope = CreateScope(),
                        Spans =
                        {
                            CreateSpan(traceId: "1", spanId: "1-1", startTime: s_testTime.AddMinutes(1), endTime: s_testTime.AddMinutes(10)),
                            CreateSpan(traceId: "1", spanId: "1-2", startTime: s_testTime.AddMinutes(5), endTime: s_testTime.AddMinutes(10), parentSpanId: "1-1")
                        }
                    }
                }
            }
        });

        // Assert
        Assert.Equal(0, addContext.FailureCount);

        var applications = repository.GetApplications();
        Assert.Collection(applications,
            app =>
            {
                Assert.Equal("TestService", app.ApplicationName);
                Assert.Equal("TestId", app.InstanceId);
            });

        var traces = repository.GetTraces(new GetTracesRequest
        {
            ApplicationKey = applications[0].ApplicationKey,
<<<<<<< HEAD
=======
            FilterText = string.Empty,
            StartIndex = 0,
            Count = 10
        });
        Assert.Collection(traces.PagedResult.Items,
            trace =>
            {
                AssertId("1", trace.TraceId);
                AssertId("1-1", trace.FirstSpan.SpanId);
                AssertId("1-1", trace.RootSpan!.SpanId);
                Assert.Equal(2, trace.Spans.Count);
            });
    }

    [Fact]
    public void AddTraces_Scope_Multiple()
    {
        // Arrange
        var repository = CreateRepository();

        // Act
        var addContext = new AddContext();
        repository.AddTraces(addContext, new RepeatedField<ResourceSpans>()
        {
            new ResourceSpans
            {
                Resource = CreateResource(),
                ScopeSpans =
                {
                    new ScopeSpans
                    {
                        Scope = CreateScope("scope1"),
                        Spans =
                        {
                            CreateSpan(traceId: "1", spanId: "1-1", startTime: s_testTime.AddMinutes(1), endTime: s_testTime.AddMinutes(10)),
                        }
                    }
                }
            }
        });
        repository.AddTraces(addContext, new RepeatedField<ResourceSpans>()
        {
            new ResourceSpans
            {
                Resource = CreateResource(),
                ScopeSpans =
                {
                    new ScopeSpans
                    {
                        Scope = CreateScope("scope2"),
                        Spans =
                        {
                            CreateSpan(traceId: "1", spanId: "1-2", startTime: s_testTime.AddMinutes(5), endTime: s_testTime.AddMinutes(10), parentSpanId: "1-1")
                        }
                    }
                }
            }
        });

        // Assert
        Assert.Equal(0, addContext.FailureCount);

        var applications = repository.GetApplications();
        Assert.Collection(applications,
            app =>
            {
                Assert.Equal("TestService", app.ApplicationName);
                Assert.Equal("TestId", app.InstanceId);
            });

        var traces = repository.GetTraces(new GetTracesRequest
        {
            ApplicationServiceId = applications[0].InstanceId,
>>>>>>> 670cb3d0
            FilterText = string.Empty,
            StartIndex = 0,
            Count = 10
        });
        Assert.Collection(traces.PagedResult.Items,
            trace =>
            {
                AssertId("1", trace.TraceId);
                AssertId("1-1", trace.FirstSpan.SpanId);
                AssertId("1-1", trace.RootSpan!.SpanId);
                Assert.Equal(2, trace.Spans.Count);

                Assert.Collection(trace.Spans,
                    span => Assert.Equal("scope1", span.Scope.ScopeName),
                    span => Assert.Equal("scope2", span.Scope.ScopeName));
            });
    }

    [Fact]
    public void AddTraces_Traces_MultipleOutOrOrder()
    {
        // Arrange
        var repository = CreateRepository();

        // Act
        var addContext1 = new AddContext();
        repository.AddTraces(addContext1, new RepeatedField<ResourceSpans>()
        {
            new ResourceSpans
            {
                Resource = CreateResource(),
                ScopeSpans =
                {
                    new ScopeSpans
                    {
                        Spans =
                        {
                            CreateSpan(traceId: "1", spanId: "1-2", startTime: s_testTime.AddMinutes(5), endTime: s_testTime.AddMinutes(10), parentSpanId: "1-1")
                        }
                    }
                }
            }
        });
        Assert.Equal(0, addContext1.FailureCount);

        var addContext2 = new AddContext();
        repository.AddTraces(addContext2, new RepeatedField<ResourceSpans>()
        {
            new ResourceSpans
            {
                Resource = CreateResource(),
                ScopeSpans =
                {
                    new ScopeSpans
                    {
                        Spans =
                        {
                            CreateSpan(traceId: "2", spanId: "2-1", startTime: s_testTime.AddMinutes(3), endTime: s_testTime.AddMinutes(10))
                        }
                    }
                }
            }
        });
        Assert.Equal(0, addContext2.FailureCount);

        var applications = repository.GetApplications();
        Assert.Collection(applications,
            app =>
            {
                Assert.Equal("TestService", app.ApplicationName);
                Assert.Equal("TestId", app.InstanceId);
            });

        var traces1 = repository.GetTraces(new GetTracesRequest
        {
            ApplicationKey = applications[0].ApplicationKey,
            FilterText = string.Empty,
            StartIndex = 0,
            Count = 10
        });
        Assert.Collection(traces1.PagedResult.Items,
            trace =>
            {
                AssertId("2", trace.TraceId);
                AssertId("2-1", trace.FirstSpan.SpanId);
                AssertId("2-1", trace.RootSpan!.SpanId);
            },
            trace =>
            {
                AssertId("1", trace.TraceId);
                AssertId("1-2", trace.FirstSpan.SpanId);
                Assert.Null(trace.RootSpan);
            });

        var addContext3 = new AddContext();
        repository.AddTraces(addContext3, new RepeatedField<ResourceSpans>()
        {
            new ResourceSpans
            {
                Resource = CreateResource(),
                ScopeSpans =
                {
                    new ScopeSpans
                    {
                        Spans =
                        {
                            CreateSpan(traceId: "1", spanId: "1-1", startTime: s_testTime.AddMinutes(1), endTime: s_testTime.AddMinutes(10))
                        }
                    }
                }
            }
        });
        Assert.Equal(0, addContext3.FailureCount);

        var traces2 = repository.GetTraces(new GetTracesRequest
        {
            ApplicationKey = applications[0].ApplicationKey,
            FilterText = string.Empty,
            StartIndex = 0,
            Count = 10
        });
        Assert.Collection(traces2.PagedResult.Items,
            trace =>
            {
                AssertId("1", trace.TraceId);
                AssertId("1-1", trace.FirstSpan.SpanId);
                Assert.Equal("", trace.FirstSpan.Scope.ScopeName);
                AssertId("1-1", trace.RootSpan!.SpanId);
            },
            trace =>
            {
                AssertId("2", trace.TraceId);
                AssertId("2-1", trace.FirstSpan.SpanId);
                Assert.Equal("", trace.FirstSpan.Scope.ScopeName);
                AssertId("2-1", trace.RootSpan!.SpanId);
            });
    }

    [Fact]
    public void AddTraces_Spans_MultipleOutOrOrder()
    {
        // Arrange
        var repository = CreateRepository();

        // Act
        repository.AddTraces(new AddContext(), new RepeatedField<ResourceSpans>()
        {
            new ResourceSpans
            {
                Resource = CreateResource(),
                ScopeSpans =
                {
                    new ScopeSpans
                    {
                        Scope = CreateScope(),
                        Spans =
                        {
                            CreateSpan(traceId: "1", spanId: "1-2", startTime: s_testTime.AddMinutes(2), endTime: s_testTime.AddMinutes(10), parentSpanId: "1-1"),
                            CreateSpan(traceId: "1", spanId: "1-5", startTime: s_testTime.AddMinutes(5), endTime: s_testTime.AddMinutes(10), parentSpanId: "1-1"),
                            CreateSpan(traceId: "1", spanId: "1-3", startTime: s_testTime.AddMinutes(3), endTime: s_testTime.AddMinutes(10), parentSpanId: "1-1"),
                            CreateSpan(traceId: "1", spanId: "1-4", startTime: s_testTime.AddMinutes(4), endTime: s_testTime.AddMinutes(10), parentSpanId: "1-1"),
                            CreateSpan(traceId: "1", spanId: "1-1", startTime: s_testTime.AddMinutes(1), endTime: s_testTime.AddMinutes(10))
                        }
                    }
                }
            }
        });

        var traces = repository.GetTraces(new GetTracesRequest
        {
            ApplicationKey = null,
            FilterText = string.Empty,
            StartIndex = 0,
            Count = 10
        });
        Assert.Collection(traces.PagedResult.Items,
            trace =>
            {
                AssertId("1", trace.TraceId);
                AssertId("1-1", trace.FirstSpan.SpanId);
                AssertId("1-1", trace.RootSpan!.SpanId);
                Assert.Collection(trace.Spans,
                    s => AssertId("1-1", s.SpanId),
                    s => AssertId("1-2", s.SpanId),
                    s => AssertId("1-3", s.SpanId),
                    s => AssertId("1-4", s.SpanId),
                    s => AssertId("1-5", s.SpanId));
            });
    }

    [Fact]
    public void AddTraces_SpanEvents_ReturnData()
    {
        // Arrange
        var repository = CreateRepository();

        // Act
        repository.AddTraces(new AddContext(), new RepeatedField<ResourceSpans>()
        {
            new ResourceSpans
            {
                Resource = CreateResource(),
                ScopeSpans =
                {
                    new ScopeSpans
                    {
                        Scope = CreateScope(),
                        Spans =
                        {
                            CreateSpan(traceId: "1", spanId: "1-1", startTime: s_testTime.AddMinutes(1), endTime: s_testTime.AddMinutes(10), events: new List<Span.Types.Event>
                            {
                                new Span.Types.Event
                                {
                                    Name = "Event 2",
                                    TimeUnixNano = 2,
                                    Attributes =
                                    {
                                        new KeyValue { Key = "key2", Value = new AnyValue { StringValue = "Value!" } }
                                    }
                                },
                                new Span.Types.Event
                                {
                                    Name = "Event 1",
                                    TimeUnixNano = 1,
                                    Attributes =
                                    {
                                        new KeyValue { Key = "key1", Value = new AnyValue { StringValue = "Value!" } }
                                    }
                                }
                            })
                        }
                    }
                }
            }
        });

        var traces = repository.GetTraces(new GetTracesRequest
        {
            ApplicationKey = null,
            FilterText = string.Empty,
            StartIndex = 0,
            Count = 10
        });
        Assert.Collection(traces.PagedResult.Items,
            trace =>
            {
                AssertId("1", trace.TraceId);
                AssertId("1-1", trace.FirstSpan.SpanId);
                Assert.Collection(trace.FirstSpan.Events,
                    e =>
                    {
                        Assert.Equal("Event 1", e.Name);
                        Assert.Collection(e.Attributes,
                            a =>
                            {
                                Assert.Equal("key1", a.Key);
                                Assert.Equal("Value!", a.Value);
                            });
                    },
                    e =>
                    {
                        Assert.Equal("Event 2", e.Name);
                    });
            });
    }

    [Fact]
    public void GetTraces_ReturnCopies()
    {
        // Arrange
        var repository = CreateRepository();

        // Act
        var addContext1 = new AddContext();
        repository.AddTraces(addContext1, new RepeatedField<ResourceSpans>()
        {
            new ResourceSpans
            {
                Resource = CreateResource(),
                ScopeSpans =
                {
                    new ScopeSpans
                    {
                        Scope = CreateScope(),
                        Spans =
                        {
                            CreateSpan(traceId: "1", spanId: "1-1", startTime: s_testTime.AddMinutes(5), endTime: s_testTime.AddMinutes(10))
                        }
                    }
                }
            }
        });

        var traces1 = repository.GetTraces(new GetTracesRequest
        {
            ApplicationKey = null,
            FilterText = string.Empty,
            StartIndex = 0,
            Count = 10
        });
        Assert.Collection(traces1.PagedResult.Items,
            trace =>
            {
                AssertId("1", trace.TraceId);
                AssertId("1-1", trace.FirstSpan.SpanId);
                AssertId("1-1", trace.RootSpan!.SpanId);
            });

        var traces2 = repository.GetTraces(new GetTracesRequest
        {
            ApplicationKey = null,
            FilterText = string.Empty,
            StartIndex = 0,
            Count = 10
        });
        Assert.NotSame(traces1.PagedResult.Items[0], traces2.PagedResult.Items[0]);
        Assert.NotSame(traces1.PagedResult.Items[0].Spans[0].Trace, traces2.PagedResult.Items[0].Spans[0].Trace);

        var trace1 = repository.GetTrace(GetHexId("1"))!;
        var trace2 = repository.GetTrace(GetHexId("1"))!;
        Assert.NotSame(trace1, trace2);
        Assert.NotSame(trace1.Spans[0].Trace, trace2.Spans[0].Trace);
    }

    [Fact]
    public void AddTraces_AttributeAndEventLimits_LimitsApplied()
    {
        // Arrange
        var repository = CreateRepository(maxAttributeCount: 5, maxAttributeLength: 16, maxSpanEventCount: 5);

        var attributes = new List<KeyValuePair<string, string>>();
        for (var i = 0; i < 10; i++)
        {
            var value = GetValue((i + 1) * 5);
            attributes.Add(new KeyValuePair<string, string>($"Key{i}", value));
        }

        var events = new List<Span.Types.Event>();
        for (var i = 0; i < 10; i++)
        {
            events.Add(CreateSpanEvent($"Event {i}", i, attributes));
        }

        // Act
        var addContext = new AddContext();
        repository.AddTraces(addContext, new RepeatedField<ResourceSpans>()
        {
            new ResourceSpans
            {
                Resource = CreateResource(),
                ScopeSpans =
                {
                    new ScopeSpans
                    {
                        Scope = CreateScope(),
                        Spans =
                        {
                            CreateSpan(traceId: "1", spanId: "1-1", startTime: s_testTime.AddMinutes(1), endTime: s_testTime.AddMinutes(10), attributes: attributes, events: events)
                        }
                    }
                }
            }
        });

        // Assert
        Assert.Equal(0, addContext.FailureCount);

        var applications = repository.GetApplications();
        Assert.Collection(applications,
            app =>
            {
                Assert.Equal("TestService", app.ApplicationName);
                Assert.Equal("TestId", app.InstanceId);
            });

        var traces = repository.GetTraces(new GetTracesRequest
        {
            ApplicationKey = applications[0].ApplicationKey,
            FilterText = string.Empty,
            StartIndex = 0,
            Count = 10
        });

        var trace = Assert.Single(traces.PagedResult.Items);

        AssertId("1", trace.TraceId);
        AssertId("1-1", trace.FirstSpan.SpanId);
        Assert.Collection(trace.FirstSpan.Attributes,
            p =>
            {
                Assert.Equal("Key0", p.Key);
                Assert.Equal("01234", p.Value);
            },
            p =>
            {
                Assert.Equal("Key1", p.Key);
                Assert.Equal("0123456789", p.Value);
            },
            p =>
            {
                Assert.Equal("Key2", p.Key);
                Assert.Equal("012345678901234", p.Value);
            },
            p =>
            {
                Assert.Equal("Key3", p.Key);
                Assert.Equal("0123456789012345", p.Value);
            },
            p =>
            {
                Assert.Equal("Key4", p.Key);
                Assert.Equal("0123456789012345", p.Value);
            });

        Assert.Equal(5, trace.FirstSpan.Events.Count);
        Assert.Equal(5, trace.FirstSpan.Events[0].Attributes.Length);
    }

    [Fact]
    public void AddTraces_ExceedLimit_FirstInFirstOut()
    {
        // Arrange
        var repository = CreateRepository(maxTraceCount: 10);

        var testTime = s_testTime.AddDays(1);

        // Act
        for (var i = 0; i < 2000; i++)
        {
            var traceId = (i + 1).ToString(CultureInfo.InvariantCulture);

            // Insert traces out of order to stress the circular buffer type.
            var startTime = testTime.AddMinutes(i + (i % 2 == 0 ? -5 : 0));

            AddTrace(repository, traceId, startTime);
        }

        // Assert
        var applications = repository.GetApplications();
        Assert.Collection(applications,
            app =>
            {
                Assert.Equal("TestService", app.ApplicationName);
                Assert.Equal("TestId", app.InstanceId);
            });

        var traces = repository.GetTraces(new GetTracesRequest
        {
            ApplicationKey = applications[0].ApplicationKey,
            FilterText = string.Empty,
            StartIndex = 0,
            Count = 10
        });

        // Most recent traces are returned.
        var first = GetStringId(traces.PagedResult.Items.First().TraceId);
        var last = GetStringId(traces.PagedResult.Items.Last().TraceId);
        Assert.Equal("1984", first);
        Assert.Equal("2000", last);

        // Traces returned are ordered by start time.
        var actualOrder = traces.PagedResult.Items.Select(t => t.TraceId).ToList();
        var expectedOrder = traces.PagedResult.Items.OrderBy(t => t.FirstSpan.StartTime).Select(t => t.TraceId).ToList();
        Assert.Equal(expectedOrder, actualOrder);
    }

    private static void AddTrace(TelemetryRepository repository, string traceId, DateTime startTime)
    {
        var addContext = new AddContext();

        repository.AddTraces(addContext, new RepeatedField<ResourceSpans>()
        {
            new ResourceSpans
            {
                Resource = CreateResource(),
                ScopeSpans =
                {
                    new ScopeSpans
                    {
                        Scope = CreateScope(),
                        Spans =
                        {
                            CreateSpan(traceId: traceId, spanId: $"{traceId}-2", startTime: startTime.AddMinutes(5), endTime: startTime.AddMinutes(1), parentSpanId: $"{traceId}-1"),
                            CreateSpan(traceId: traceId, spanId: $"{traceId}-1", startTime: startTime.AddMinutes(1), endTime: startTime.AddMinutes(10))
                        }
                    }
                }
            }
        });

        Assert.Equal(0, addContext.FailureCount);
    }
}<|MERGE_RESOLUTION|>--- conflicted
+++ resolved
@@ -72,8 +72,6 @@
         var traces = repository.GetTraces(new GetTracesRequest
         {
             ApplicationKey = applications[0].ApplicationKey,
-<<<<<<< HEAD
-=======
             FilterText = string.Empty,
             StartIndex = 0,
             Count = 10
@@ -147,7 +145,6 @@
         var traces = repository.GetTraces(new GetTracesRequest
         {
             ApplicationServiceId = applications[0].InstanceId,
->>>>>>> 670cb3d0
             FilterText = string.Empty,
             StartIndex = 0,
             Count = 10
