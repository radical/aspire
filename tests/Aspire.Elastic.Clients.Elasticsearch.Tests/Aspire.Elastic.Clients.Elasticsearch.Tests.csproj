--- conflicted
+++ resolved
@@ -1,11 +1,7 @@
 <Project Sdk="Microsoft.NET.Sdk">
 
   <PropertyGroup>
-<<<<<<< HEAD
-    <TargetFramework>$(NetCurrent)</TargetFramework>
-=======
     <TargetFramework>$(DefaultTargetFramework)</TargetFramework>
->>>>>>> b4fc095e
 
     <!-- Issue: https://github.com/dotnet/aspire/issues/5634 -->
     <SkipTests Condition="'$(ContinuousIntegrationBuild)' == 'true'">true</SkipTests>
