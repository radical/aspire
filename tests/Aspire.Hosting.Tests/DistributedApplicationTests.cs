// Licensed to the .NET Foundation under one or more agreements.
// The .NET Foundation licenses this file to you under the MIT license.

using System.Diagnostics;
using System.Globalization;
using Aspire.Hosting.Dcp;
using Aspire.Hosting.Dcp.Model;
using Aspire.Hosting.Lifecycle;
using Aspire.Hosting.Utils;
using Aspire.Hosting.Testing;
using Aspire.Hosting.Tests.Helpers;
using k8s.Models;
using Microsoft.Extensions.DependencyInjection;
using Microsoft.Extensions.Hosting;
using Microsoft.Extensions.Logging;
using Microsoft.Extensions.Options;
using Xunit;
using Xunit.Abstractions;
using Xunit.Sdk;
using Aspire.Components.Common.Tests;
using Aspire.Hosting.Testing.Tests;

namespace Aspire.Hosting.Tests;

public class DistributedApplicationTests
{
    private readonly ITestOutputHelper _testOutputHelper;

    public DistributedApplicationTests(ITestOutputHelper testOutputHelper)
    {
        _testOutputHelper = testOutputHelper;
    }

    [Fact]
    public async Task RegisteredLifecycleHookIsExecutedWhenRunAsynchronously()
    {
        var exceptionMessage = "Exception from lifecycle hook to prove it ran!";

        using var testProgram = CreateTestProgram();
        testProgram.AppBuilder.Services.AddLifecycleHook((sp) =>
        {
            return new CallbackLifecycleHook((appModel, cancellationToken) =>
            {
                Assert.NotNull(appModel);

                throw new DistributedApplicationException(exceptionMessage);
            });
        });

        var ex = await Assert.ThrowsAsync<DistributedApplicationException>(async () =>
        {
            var cts = new CancellationTokenSource();
            cts.CancelAfter(TimeSpan.FromMinutes(1));
            await testProgram.RunAsync(cts.Token);
        });

        Assert.Equal(exceptionMessage, ex.Message);
    }

    [Fact]
    public async Task MultipleRegisteredLifecycleHooksAreExecuted()
    {
        var exceptionMessage = "Exception from lifecycle hook to prove it ran!";

        var signal = (FirstHookExecuted: false, SecondHookExecuted: false);

        using var testProgram = CreateTestProgram();

        // Lifecycle hook 1
        testProgram.AppBuilder.Services.AddLifecycleHook((sp) =>
        {
            return new CallbackLifecycleHook((app, cancellationToken) =>
            {
                signal.FirstHookExecuted = true;
                return Task.CompletedTask;
            });
        });

        // Lifecycle hook 2
        testProgram.AppBuilder.Services.AddLifecycleHook((sp) =>
        {
            return new CallbackLifecycleHook((app, cancellationToken) =>
            {
                signal.SecondHookExecuted = true;

                // We still want to throw on the second one to block startup.
                throw new DistributedApplicationException(exceptionMessage);
            });
        });

        var ex = await Assert.ThrowsAsync<DistributedApplicationException>(async () =>
        {
            var cts = new CancellationTokenSource();
            cts.CancelAfter(TimeSpan.FromMinutes(1));
            await testProgram.RunAsync(cts.Token);
        });

        Assert.Equal(exceptionMessage, ex.Message);
        Assert.True(signal.FirstHookExecuted);
        Assert.True(signal.SecondHookExecuted);
    }

    [Fact]
    public void RegisteredLifecycleHookIsExecutedWhenRunSynchronously()
    {
        var exceptionMessage = "Exception from lifecycle hook to prove it ran!";

        using var testProgram = CreateTestProgram();
        testProgram.AppBuilder.Services.AddLifecycleHook((sp) =>
        {
            return new CallbackLifecycleHook((appModel, cancellationToken) =>
            {
                Assert.NotNull(appModel);

                throw new DistributedApplicationException(exceptionMessage);
            });
        });

        var ex = Assert.Throws<AggregateException>(testProgram.Run);
        Assert.IsType<DistributedApplicationException>(ex.InnerExceptions.First());
        Assert.Equal(exceptionMessage, ex.InnerExceptions.First().Message);
    }

    [Fact]
    public void TryAddWillNotAddTheSameLifecycleHook()
    {
        using var testProgram = CreateTestProgram();

        var callback1 = (IServiceProvider sp) => new DummyLifecycleHook();
        testProgram.AppBuilder.Services.TryAddLifecycleHook(callback1);

        var callback2 = (IServiceProvider sp) => new DummyLifecycleHook();
        testProgram.AppBuilder.Services.TryAddLifecycleHook(callback2);

        var lifecycleHookDescriptors = testProgram.AppBuilder.Services.Where(sd => sd.ServiceType == typeof(IDistributedApplicationLifecycleHook));

        Assert.Single(lifecycleHookDescriptors.Where(sd => sd.ImplementationFactory == callback1));
        Assert.Empty(lifecycleHookDescriptors.Where(sd => sd.ImplementationFactory == callback2));
    }

    [Fact]
<<<<<<< HEAD
=======
    [ActiveIssue("https://github.com/dotnet/aspire/issues/4651", typeof(PlatformDetection), nameof(PlatformDetection.IsRunningOnCI))]
>>>>>>> a2e7e4bb
    public async Task AllocatedPortsAssignedAfterHookRuns()
    {
        using var testProgram = CreateTestProgram();
        var tcs = new TaskCompletionSource<DistributedApplicationModel>(TaskCreationOptions.RunContinuationsAsynchronously);
        testProgram.AppBuilder.Services.AddLifecycleHook(sp => new CheckAllocatedEndpointsLifecycleHook(tcs));

        await using var app = testProgram.Build();

        await app.StartAsync();

        var appModel = await tcs.Task.WaitAsync(TimeSpan.FromSeconds(10));

        foreach (var item in appModel.Resources)
        {
            if (item is IResourceWithEndpoints resourceWithEndpoints)
            {
                Assert.True(resourceWithEndpoints.GetEndpoints().All(e => e.IsAllocated));
            }
        }
    }

    private sealed class CheckAllocatedEndpointsLifecycleHook(TaskCompletionSource<DistributedApplicationModel> tcs) : IDistributedApplicationLifecycleHook
    {
        public Task AfterEndpointsAllocatedAsync(DistributedApplicationModel appModel, CancellationToken cancellationToken = default)
        {
            tcs.TrySetResult(appModel);

            return Task.CompletedTask;
        }
    }

    [Fact]
<<<<<<< HEAD
=======
    [ActiveIssue("https://github.com/dotnet/aspire/issues/4651", typeof(PlatformDetection), nameof(PlatformDetection.IsRunningOnCI))]
>>>>>>> a2e7e4bb
    public async Task TestServicesWithMultipleReplicas()
    {
        var replicaCount = 3;

        using var testProgram = CreateTestProgram();
        testProgram.AppBuilder.Services.AddLogging(b => b.AddXunit(_testOutputHelper));

        testProgram.ServiceBBuilder.WithReplicas(replicaCount);

        await using var app = testProgram.Build();

        using var cts = new CancellationTokenSource(TimeSpan.FromMinutes(1));

        await app.StartAsync(cts.Token);

        // Make sure services A and C are running
        using var clientA = app.CreateHttpClient(testProgram.ServiceABuilder.Resource.Name, "http");
        await clientA.GetStringAsync("/pid", cts.Token);

        using var clientC = app.CreateHttpClient(testProgram.ServiceCBuilder.Resource.Name, "http");
        await clientC.GetStringAsync("/pid", cts.Token);

        // We should get 3 distinct PIDs from service B
        Dictionary<int, bool> pids = [];

        try
        {
            var uri = app.GetEndpoint(testProgram.ServiceBBuilder.Resource.Name, "http");
            while (true)
            {
                using var clientB = new HttpClient();
                var pid = await clientB.GetStringAsync($"{uri}pid", cts.Token);
                if (!string.IsNullOrEmpty(pid))
                {
                    pids[int.Parse(pid, CultureInfo.InvariantCulture)] = true;
                    if (pids.Count == replicaCount)
                    {
                        break; // Success! We heard from all 3 replicas.
                    }
                }

                await Task.Delay(100, cts.Token);
            }
        }
        catch (OperationCanceledException)
        {
            Assert.Equal(3, pids.Count);
        }
    }

    [Fact]
    [RequiresDocker]
<<<<<<< HEAD
=======
    [ActiveIssue("https://github.com/dotnet/aspire/issues/4651", typeof(PlatformDetection), nameof(PlatformDetection.IsRunningOnCI))]
>>>>>>> a2e7e4bb
    public async Task VerifyDockerAppWorks()
    {
        using var testProgram = CreateTestProgram();
        testProgram.AppBuilder.Services.AddLogging(b => b.AddXunit(_testOutputHelper));

        testProgram.AppBuilder.AddContainer("redis-cli", "redis")
            .WithArgs("redis-cli", "-h", "host.docker.internal", "-p", "9999", "MONITOR")
            .WithContainerRuntimeArgs("--add-host", "testlocalhost:127.0.0.1");

        await using var app = testProgram.Build();

        await app.StartAsync();

        var s = app.Services.GetRequiredService<IKubernetesService>();
        var list = await s.ListAsync<Container>();

        Assert.Collection(list,
            item =>
            {
                Assert.Equal("redis:latest", item.Spec.Image);
                Assert.Equal(["redis-cli", "-h", "host.docker.internal", "-p", "9999", "MONITOR"], item.Spec.Args);
                Assert.Equal(["--add-host", "testlocalhost:127.0.0.1"], item.Spec.RunArgs);
            });

        await app.StopAsync();
    }

    [Fact]
    [RequiresDocker]
<<<<<<< HEAD
=======
    [ActiveIssue("https://github.com/dotnet/aspire/issues/4651", typeof(PlatformDetection), nameof(PlatformDetection.IsRunningOnCI))]
>>>>>>> a2e7e4bb
    public async Task SpecifyingEnvPortInEndpointFlowsToEnv()
    {
        using var testProgram = CreateTestProgram(includeNodeApp: true, randomizePorts: false);

        testProgram.AppBuilder.Services.AddLogging(b => b.AddXunit(_testOutputHelper));

        testProgram.ServiceABuilder
            .WithHttpEndpoint(name: "http0", env: "PORT0");

        testProgram.AppBuilder.AddContainer("redis0", "redis")
            .WithEndpoint(targetPort: 6379, name: "tcp", env: "REDIS_PORT");

        await using var app = testProgram.Build();

        var kubernetes = app.Services.GetRequiredService<IKubernetesService>();

        await app.StartAsync();

        using var cts = new CancellationTokenSource(Debugger.IsAttached ? Timeout.InfiniteTimeSpan : TimeSpan.FromMinutes(1));
        var token = cts.Token;

        var suffix = app.Services.GetRequiredService<IOptions<DcpOptions>>().Value.ResourceNameSuffix;
        var redisContainer = await KubernetesHelper.GetResourceByNameAsync<Container>(kubernetes, $"redis0_{suffix}", r => r.Status?.EffectiveEnv is not null, token);
        Assert.NotNull(redisContainer);

        var serviceA = await KubernetesHelper.GetResourceByNameAsync<Executable>(kubernetes, $"servicea_{suffix}", r => r.Status?.EffectiveEnv is not null, token);
        Assert.NotNull(serviceA);

        var nodeApp = await KubernetesHelper.GetResourceByNameAsync<Executable>(kubernetes, $"nodeapp_{suffix}", r => r.Status?.EffectiveEnv is not null, token);
        Assert.NotNull(nodeApp);

        Assert.Equal("redis:latest", redisContainer.Spec.Image);
        Assert.Equal("6379", GetEnv(redisContainer.Spec.Env, "REDIS_PORT"));
        Assert.Equal("6379", GetEnv(redisContainer.Status!.EffectiveEnv, "REDIS_PORT"));

        Assert.Equal($"{{{{- portForServing \"servicea_http0_{suffix}\" -}}}}", GetEnv(serviceA.Spec.Env, "PORT0"));
        var serviceAPortValue = GetEnv(serviceA.Status!.EffectiveEnv, "PORT0");
        Assert.False(string.IsNullOrEmpty(serviceAPortValue));
        Assert.NotEqual(0, int.Parse(serviceAPortValue, CultureInfo.InvariantCulture));

        Assert.Equal($"{{{{- portForServing \"nodeapp_{suffix}\" -}}}}", GetEnv(nodeApp.Spec.Env, "PORT"));
        var nodeAppPortValue = GetEnv(nodeApp.Status!.EffectiveEnv, "PORT");
        Assert.False(string.IsNullOrEmpty(nodeAppPortValue));
        Assert.NotEqual(0, int.Parse(nodeAppPortValue, CultureInfo.InvariantCulture));

        await app.StopAsync();

        static string? GetEnv(IEnumerable<EnvVar>? envVars, string name)
        {
            Assert.NotNull(envVars);
            return Assert.Single(envVars.Where(e => e.Name == name)).Value;
        }
    }

    [Fact]
<<<<<<< HEAD
=======
    [ActiveIssue("https://github.com/dotnet/aspire/issues/4651", typeof(PlatformDetection), nameof(PlatformDetection.IsRunningOnCI))]
>>>>>>> a2e7e4bb
    public async Task StartAsync_DashboardAuthConfig_PassedToDashboardProcess()
    {
        var browserToken = "ThisIsATestToken";
        var args = new string[] {
            "ASPNETCORE_URLS=http://localhost:0",
            "DOTNET_DASHBOARD_OTLP_ENDPOINT_URL=http://localhost:0",
            $"DOTNET_DASHBOARD_FRONTEND_BROWSERTOKEN={browserToken}"
        };
        using var testProgram = CreateTestProgram(args: args, disableDashboard: false);

        testProgram.AppBuilder.Services.AddLogging(b => b.AddXunit(_testOutputHelper));

        await using var app = testProgram.Build();

        var kubernetes = app.Services.GetRequiredService<IKubernetesService>();

        await app.StartAsync();

        using var cts = new CancellationTokenSource(Debugger.IsAttached ? Timeout.InfiniteTimeSpan : TimeSpan.FromSeconds(10));
        var token = cts.Token;

        var suffix = app.Services.GetRequiredService<IOptions<DcpOptions>>().Value.ResourceNameSuffix;
        var aspireDashboard = await KubernetesHelper.GetResourceByNameAsync<Executable>(kubernetes, $"aspire-dashboard_{suffix}", r => r.Status?.EffectiveEnv is not null, token);
        Assert.NotNull(aspireDashboard);

        Assert.Equal("BrowserToken", GetEnv(aspireDashboard.Spec.Env, "DASHBOARD__FRONTEND__AUTHMODE"));
        Assert.Equal("ThisIsATestToken", GetEnv(aspireDashboard.Spec.Env, "DASHBOARD__FRONTEND__BROWSERTOKEN"));

        Assert.Equal("ApiKey", GetEnv(aspireDashboard.Spec.Env, "DASHBOARD__OTLP__AUTHMODE"));
        var keyBytes = Convert.FromHexString(GetEnv(aspireDashboard.Spec.Env, "DASHBOARD__OTLP__PRIMARYAPIKEY")!);
        Assert.Equal(16, keyBytes.Length);

        await app.StopAsync();

        static string? GetEnv(IEnumerable<EnvVar>? envVars, string name)
        {
            Assert.NotNull(envVars);
            return Assert.Single(envVars.Where(e => e.Name == name)).Value;
        }
    }

    [Fact]
<<<<<<< HEAD
=======
    [ActiveIssue("https://github.com/dotnet/aspire/issues/4651", typeof(PlatformDetection), nameof(PlatformDetection.IsRunningOnCI))]
>>>>>>> a2e7e4bb
    public async Task StartAsync_UnsecuredAllowAnonymous_PassedToDashboardProcess()
    {
        var args = new string[] {
            "ASPNETCORE_URLS=http://localhost:0",
            "DOTNET_DASHBOARD_OTLP_ENDPOINT_URL=http://localhost:0",
            "DOTNET_DASHBOARD_UNSECURED_ALLOW_ANONYMOUS=true"
        };
        using var testProgram = CreateTestProgram(args: args, disableDashboard: false);

        testProgram.AppBuilder.Services.AddLogging(b => b.AddXunit(_testOutputHelper));

        await using var app = testProgram.Build();

        var kubernetes = app.Services.GetRequiredService<IKubernetesService>();

        await app.StartAsync();

        using var cts = new CancellationTokenSource(Debugger.IsAttached ? Timeout.InfiniteTimeSpan : TimeSpan.FromSeconds(10));
        var token = cts.Token;

        var suffix = app.Services.GetRequiredService<IOptions<DcpOptions>>().Value.ResourceNameSuffix;
        var aspireDashboard = await KubernetesHelper.GetResourceByNameAsync<Executable>(kubernetes, $"aspire-dashboard_{suffix}", r => r.Status?.EffectiveEnv is not null, token);
        Assert.NotNull(aspireDashboard);

        Assert.Equal("Unsecured", GetEnv(aspireDashboard.Spec.Env, "DASHBOARD__FRONTEND__AUTHMODE"));
        Assert.Equal("Unsecured", GetEnv(aspireDashboard.Spec.Env, "DASHBOARD__OTLP__AUTHMODE"));

        await app.StopAsync();

        static string? GetEnv(IEnumerable<EnvVar>? envVars, string name)
        {
            Assert.NotNull(envVars);
            return Assert.Single(envVars.Where(e => e.Name == name)).Value;
        }
    }

    [Fact]
    [RequiresDocker]
<<<<<<< HEAD
=======
    [ActiveIssue("https://github.com/dotnet/aspire/issues/4651", typeof(PlatformDetection), nameof(PlatformDetection.IsRunningOnCI))]
>>>>>>> a2e7e4bb
    public async Task VerifyDockerWithEntrypointWorks()
    {
        using var testProgram = CreateTestProgram();
        testProgram.AppBuilder.Services.AddLogging(b => b.AddXunit(_testOutputHelper));

        testProgram.AppBuilder.AddContainer("redis-cli", "redis")
            .WithEntrypoint("bob");

        await using var app = testProgram.Build();

        await app.StartAsync();

        var s = app.Services.GetRequiredService<IKubernetesService>();

        using var cts = new CancellationTokenSource(Debugger.IsAttached ? Timeout.InfiniteTimeSpan : TimeSpan.FromMinutes(1));
        var token = cts.Token;

        var suffix = app.Services.GetRequiredService<IOptions<DcpOptions>>().Value.ResourceNameSuffix;
        var redisContainer = await KubernetesHelper.GetResourceByNameAsync<Container>(s, $"redis-cli_{suffix}",
            r => r.Status?.State == ContainerState.FailedToStart && (r.Status?.Message.Contains("bob") ?? false),
            token);

        Assert.NotNull(redisContainer);
        Assert.Equal("redis:latest", redisContainer.Spec.Image);
        Assert.Equal("bob", redisContainer.Spec.Command);

        await app.StopAsync();
    }

    [Fact]
    [RequiresDocker]
<<<<<<< HEAD
=======
    [ActiveIssue("https://github.com/dotnet/aspire/issues/4651", typeof(PlatformDetection), nameof(PlatformDetection.IsRunningOnCI))]
>>>>>>> a2e7e4bb
    public async Task VerifyDockerWithBindMountWorksWithAbsolutePaths()
    {
        using var testProgram = CreateTestProgram();
        testProgram.AppBuilder.Services.AddLogging(b => b.AddXunit(_testOutputHelper));

        var sourcePath = Path.GetFullPath("/etc/path-here");
        testProgram.AppBuilder.AddContainer("redis-cli", "redis")
            .WithBindMount(sourcePath, "path-here");

        await using var app = testProgram.Build();

        await app.StartAsync();

        var s = app.Services.GetRequiredService<IKubernetesService>();

        using var cts = new CancellationTokenSource(Debugger.IsAttached ? Timeout.InfiniteTimeSpan : TimeSpan.FromMinutes(1));
        var token = cts.Token;

        var suffix = app.Services.GetRequiredService<IOptions<DcpOptions>>().Value.ResourceNameSuffix;
        var redisContainer = await KubernetesHelper.GetResourceByNameAsync<Container>(
                s,
                $"redis-cli_{suffix}", r => r.Spec.VolumeMounts != null,
                token);

        Assert.NotNull(redisContainer.Spec.VolumeMounts);
        Assert.NotEmpty(redisContainer.Spec.VolumeMounts);
        Assert.Equal(sourcePath, redisContainer.Spec.VolumeMounts[0].Source);

        await app.StopAsync();
    }

    [Fact]
    [RequiresDocker]
<<<<<<< HEAD
=======
    [ActiveIssue("https://github.com/dotnet/aspire/issues/4651", typeof(PlatformDetection), nameof(PlatformDetection.IsRunningOnCI))]
>>>>>>> a2e7e4bb
    public async Task VerifyDockerWithBindMountWorksWithRelativePaths()
    {
        using var testProgram = CreateTestProgram();
        testProgram.AppBuilder.Services.AddLogging(b => b.AddXunit(_testOutputHelper));

        testProgram.AppBuilder.AddContainer("redis-cli", "redis")
            .WithBindMount("etc/path-here", "path-here");

        await using var app = testProgram.Build();

        await app.StartAsync();

        var s = app.Services.GetRequiredService<IKubernetesService>();

        using var cts = new CancellationTokenSource(Debugger.IsAttached ? Timeout.InfiniteTimeSpan : TimeSpan.FromMinutes(1));
        var token = cts.Token;

        var suffix = app.Services.GetRequiredService<IOptions<DcpOptions>>().Value.ResourceNameSuffix;
        var redisContainer = await KubernetesHelper.GetResourceByNameAsync<Container>(
            s,
            $"redis-cli_{suffix}", r => r.Spec.VolumeMounts != null,
            token);

        Assert.NotNull(redisContainer.Spec.VolumeMounts);
        Assert.NotEmpty(redisContainer.Spec.VolumeMounts);
        Assert.NotEqual("etc/path-here", redisContainer.Spec.VolumeMounts[0].Source);
        Assert.True(Path.IsPathRooted(redisContainer.Spec.VolumeMounts[0].Source));

        await app.StopAsync();
    }

    [Fact]
    [RequiresDocker]
<<<<<<< HEAD
=======
    [ActiveIssue("https://github.com/dotnet/aspire/issues/4651", typeof(PlatformDetection), nameof(PlatformDetection.IsRunningOnCI))]
>>>>>>> a2e7e4bb
    public async Task VerifyDockerWithVolumeWorksWithName()
    {
        using var testProgram = CreateTestProgram();
        testProgram.AppBuilder.Services.AddLogging(b => b.AddXunit(_testOutputHelper));

        testProgram.AppBuilder.AddContainer("redis-cli", "redis")
            .WithVolume("test-volume-name", "/path-here");

        await using var app = testProgram.Build();

        await app.StartAsync();

        var s = app.Services.GetRequiredService<IKubernetesService>();

        using var cts = new CancellationTokenSource(Debugger.IsAttached ? Timeout.InfiniteTimeSpan : TimeSpan.FromMinutes(1));
        var token = cts.Token;

        var suffix = app.Services.GetRequiredService<IOptions<DcpOptions>>().Value.ResourceNameSuffix;
        var redisContainer = await KubernetesHelper.GetResourceByNameAsync<Container>(
                s,
                $"redis-cli_{suffix}", r => r.Spec.VolumeMounts != null,
                token);

        Assert.NotNull(redisContainer.Spec.VolumeMounts);
        Assert.NotEmpty(redisContainer.Spec.VolumeMounts);
        Assert.Equal("test-volume-name", redisContainer.Spec.VolumeMounts[0].Source);

        await app.StopAsync();
    }

    [Fact]
    [RequiresDocker]
<<<<<<< HEAD
=======
    [ActiveIssue("https://github.com/dotnet/aspire/issues/4651", typeof(PlatformDetection), nameof(PlatformDetection.IsRunningOnCI))]
>>>>>>> a2e7e4bb
    public async Task KubernetesHasResourceNameForContainersAndExes()
    {
        using var testProgram = CreateTestProgram(includeIntegrationServices: true, includeNodeApp: true);
        testProgram.AppBuilder.Services.AddLogging(b => b.AddXunit(_testOutputHelper));

        await using var app = testProgram.Build();

        await app.StartAsync();

        var s = app.Services.GetRequiredService<IKubernetesService>();

        using var cts = new CancellationTokenSource(Debugger.IsAttached ? Timeout.InfiniteTimeSpan : TimeSpan.FromMinutes(1));
        var token = cts.Token;

        var expectedExeResources = new HashSet<string>()
        {
            "servicea",
            "serviceb",
            "servicec",
            "workera",
            "nodeapp",
            "npmapp",
            "integrationservicea"
        };

        var expectedContainerResources = new HashSet<string>()
        {
            "redis",
            "postgres",
            "mongodb",
            "oracledatabase",
            "cosmos",
            "sqlserver",
            "mysql",
            "rabbitmq",
            "kafka"
        };

        await foreach (var resource in s.WatchAsync<Container>(cancellationToken: token))
        {
            Assert.True(resource.Item2.Metadata.Annotations.TryGetValue(Container.ResourceNameAnnotation, out var value));
            if (expectedContainerResources.Contains(value))
            {
                expectedContainerResources.Remove(value);
            }

            if (expectedContainerResources.Count == 0)
            {
                break;
            }
        }

        await foreach (var resource in s.WatchAsync<Executable>(cancellationToken: token))
        {
            Assert.True(resource.Item2.Metadata.Annotations.TryGetValue(Executable.ResourceNameAnnotation, out var value));
            if (expectedExeResources.Contains(value))
            {
                expectedExeResources.Remove(value);
            }

            if (expectedExeResources.Count == 0)
            {
                break;
            }
        }
    }

    [Fact]
<<<<<<< HEAD
=======
    [ActiveIssue("https://github.com/dotnet/aspire/issues/4651", typeof(PlatformDetection), nameof(PlatformDetection.IsRunningOnCI))]
>>>>>>> a2e7e4bb
    public async Task ReplicasAndProxylessEndpointThrows()
    {
        using var testProgram = CreateTestProgram();
        testProgram.ServiceABuilder.WithReplicas(2).WithEndpoint("http", endpoint =>
        {
            endpoint.IsProxied = false;
        });
        testProgram.AppBuilder.Services.AddLogging(b => b.AddXunit(_testOutputHelper));

        await using var app = testProgram.Build();

        var ex = await Assert.ThrowsAsync<InvalidOperationException>(() => app.StartAsync());
        var suffix = app.Services.GetRequiredService<IOptions<DcpOptions>>().Value.ResourceNameSuffix;
        Assert.Equal($"Resource 'servicea_{suffix}' uses multiple replicas and a proxy-less endpoint 'http'. These features do not work together.", ex.Message);
    }

    [Fact]
<<<<<<< HEAD
=======
    [ActiveIssue("https://github.com/dotnet/aspire/issues/4651", typeof(PlatformDetection), nameof(PlatformDetection.IsRunningOnCI))]
>>>>>>> a2e7e4bb
    public async Task ProxylessEndpointWithoutPortThrows()
    {
        using var testProgram = CreateTestProgram();
        testProgram.ServiceABuilder.WithEndpoint("http", endpoint =>
        {
            endpoint.Port = null;
            endpoint.IsProxied = false;
        });
        testProgram.AppBuilder.Services.AddLogging(b => b.AddXunit(_testOutputHelper));

        await using var app = testProgram.Build();

        var ex = await Assert.ThrowsAsync<InvalidOperationException>(() => app.StartAsync());
        var suffix = app.Services.GetRequiredService<IOptions<DcpOptions>>().Value.ResourceNameSuffix;
        Assert.Equal($"Service 'servicea_{suffix}' needs to specify a port for endpoint 'http' since it isn't using a proxy.", ex.Message);
    }

    [Fact]
<<<<<<< HEAD
=======
    [ActiveIssue("https://github.com/dotnet/aspire/issues/4651", typeof(PlatformDetection), nameof(PlatformDetection.IsRunningOnCI))]
>>>>>>> a2e7e4bb
    public async Task ProxylessEndpointWorks()
    {
        using var testProgram = CreateTestProgram();

        testProgram.ServiceABuilder
            .WithEndpoint("http", e =>
            {
                e.Port = 1234;
                e.TargetPort = 1234;
                e.IsProxied = false;
            });
        testProgram.AppBuilder.Services.AddLogging(b => b.AddXunit(_testOutputHelper));

        await using var app = testProgram.Build();
        await app.StartAsync();

        var client = app.CreateHttpClientWithResilience("servicea", "http");

        using var cts = new CancellationTokenSource(TimeSpan.FromMinutes(1));
        var result = await client.GetStringAsync("pid", cts.Token);
        Assert.NotNull(result);

        // Check that endpoint from launchsettings doesn't work
        await Assert.ThrowsAnyAsync<Exception>(async () =>
        {
            using var client2 = new HttpClient();
            await client2.GetStringAsync("http://localhost:5156/pid");
        });
    }

    [Fact]
    [ActiveIssue("https://github.com/dotnet/aspire/issues/4599", typeof(PlatformDetection), nameof(PlatformDetection.IsRunningOnCI))]
    public async Task ProxylessAndProxiedEndpointBothWorkOnSameResource()
    {
        using var testProgram = CreateTestProgram();

        testProgram.ServiceABuilder
            .WithEndpoint("http", e =>
            {
                e.Port = 1234;
                e.TargetPort = 1234;
                e.IsProxied = false;
            }, createIfNotExists: false)
            .WithEndpoint("https", e =>
            {
                e.UriScheme = "https";
                e.Port = 1543;
            }, createIfNotExists: true);

        testProgram.AppBuilder.Services.AddLogging(b => b.AddXunit(_testOutputHelper));

        await using var app = testProgram.Build();

        await app.StartAsync();

        var token = new CancellationTokenSource(TimeSpan.FromMinutes(1)).Token;

        var urls = string.Empty;
        var httpEndPoint = app.GetEndpoint(testProgram.ServiceABuilder.Resource.Name, endpointName: "http");
        while (true)
        {
            try
            {
                using var client = new HttpClient();
                urls = await client.GetStringAsync($"{httpEndPoint}urls", token);
                break;
            }
            catch
            {
                await Task.Delay(100, token);
            }
        }

        Assert.Contains(httpEndPoint.ToString().Trim('/'), urls);

        // https endpoint is proxied so app won't have this specific endpoint
        var httpsEndpoint = app.GetEndpoint(testProgram.ServiceABuilder.Resource.Name, endpointName: "https");
        Assert.DoesNotContain(httpsEndpoint.ToString().Trim('/'), urls);

        while (true)
        {
            try
            {
                using var client = new HttpClient();
                var value = await client.GetStringAsync($"{httpsEndpoint}urls", token);
                Assert.Equal(urls, value);
                break;
            }
            catch (Exception ex) when (ex is not EqualException)
            {
                await Task.Delay(100, token);
            }
        }
    }

    [Fact]
    [RequiresDocker]
<<<<<<< HEAD
=======
    [ActiveIssue("https://github.com/dotnet/aspire/issues/4651", typeof(PlatformDetection), nameof(PlatformDetection.IsRunningOnCI))]
>>>>>>> a2e7e4bb
    public async Task ProxylessContainerCanBeReferenced()
    {
        using var builder = TestDistributedApplicationBuilder.Create();

        var redis = builder.AddRedis("redis", 1234).WithEndpoint("tcp", endpoint =>
        {
            endpoint.IsProxied = false;
        });

        // Since port is not specified, this instance will use the container target port (6379) as the host port.
        var redisNoPort = builder.AddRedis("redisNoPort").WithEndpoint("tcp", endpoint =>
        {
            endpoint.IsProxied = false;
        });
        var servicea = builder.AddProject<Projects.ServiceA>("servicea")
            .WithReference(redis)
            .WithReference(redisNoPort);

        using var app = builder.Build();
        await app.StartAsync();

        // Wait until the service itself starts.
        using var clientA = app.CreateHttpClient(servicea.Resource.Name, "http");
        await clientA.GetStringAsync("/");

        var s = app.Services.GetRequiredService<IKubernetesService>();
        var exeList = await s.ListAsync<Executable>();

        var suffix = app.Services.GetRequiredService<IOptions<DcpOptions>>().Value.ResourceNameSuffix;
        Assert.NotNull(suffix);
        var service = Assert.Single(exeList.Where(c => "servicea".Equals(c.AppModelResourceName) && c.Name().Contains(suffix)));
        var env = Assert.Single(service.Spec.Env!.Where(e => e.Name == "ConnectionStrings__redis"));
        Assert.Equal("localhost:1234", env.Value);

        var list = await s.ListAsync<Container>();
        var redisContainer = Assert.Single(list.Where(c => c.Name().Equals($"redis_{suffix}")));
        Assert.Equal(1234, Assert.Single(redisContainer.Spec.Ports!).HostPort);

        var otherRedisEnv = Assert.Single(service.Spec.Env!.Where(e => e.Name == "ConnectionStrings__redisNoPort"));
        Assert.Equal("localhost:6379", otherRedisEnv.Value);

        var otherRedisContainer = Assert.Single(list.Where(c => c.Name().Equals($"redisNoPort_{suffix}")));
        Assert.Equal(6379, Assert.Single(otherRedisContainer.Spec.Ports!).HostPort);

        await app.StopAsync();
    }

    [Fact]
    [RequiresDocker]
<<<<<<< HEAD
=======
    [ActiveIssue("https://github.com/dotnet/aspire/issues/4651", typeof(PlatformDetection), nameof(PlatformDetection.IsRunningOnCI))]
>>>>>>> a2e7e4bb
    public async Task ProxylessContainerWithoutPortThrows()
    {
        using var builder = TestDistributedApplicationBuilder.Create();

        var redis = builder.AddContainer("dummyRedis", "redis").WithEndpoint("tcp", endpoint =>
        {
            endpoint.IsProxied = false;
        });

        using var app = builder.Build();

        var ex = await Assert.ThrowsAsync<InvalidOperationException>(() => app.StartAsync());
        var suffix = app.Services.GetRequiredService<IOptions<DcpOptions>>().Value.ResourceNameSuffix;
        Assert.Equal($"The endpoint 'tcp' for container resource 'dummyRedis_{suffix}' must specify the TargetPort value", ex.Message);
    }

    [Fact]
    [RequiresDocker]
<<<<<<< HEAD
=======
    [ActiveIssue("https://github.com/dotnet/aspire/issues/4651", typeof(PlatformDetection), nameof(PlatformDetection.IsRunningOnCI))]
>>>>>>> a2e7e4bb
    public async Task AfterResourcesCreatedLifecycleHookWorks()
    {
        using var builder = TestDistributedApplicationBuilder.Create();

        builder.AddRedis("redis");
        builder.Services.TryAddLifecycleHook<KubernetesTestLifecycleHook>();

        using var app = builder.Build();

        var s = app.Services.GetRequiredService<IKubernetesService>();
        var lifecycles = app.Services.GetServices<IDistributedApplicationLifecycleHook>();
        var kubernetesLifecycle = (KubernetesTestLifecycleHook)lifecycles.Where(l => l.GetType() == typeof(KubernetesTestLifecycleHook)).First();
        kubernetesLifecycle.KubernetesService = s;

        await app.StartAsync();

        await kubernetesLifecycle.HooksCompleted;
    }

    private sealed class KubernetesTestLifecycleHook : IDistributedApplicationLifecycleHook
    {
        private readonly TaskCompletionSource _tcs = new();

        public IKubernetesService? KubernetesService { get; set; }

        public Task HooksCompleted => _tcs.Task;

        public async Task AfterEndpointsAllocatedAsync(DistributedApplicationModel appModel, CancellationToken cancellationToken)
        {
            Assert.Empty(await KubernetesService!.ListAsync<Container>(cancellationToken: cancellationToken));
        }

        public async Task AfterResourcesCreatedAsync(DistributedApplicationModel appModel, CancellationToken cancellationToken)
        {
            Assert.NotEmpty(await KubernetesService!.ListAsync<Container>(cancellationToken: cancellationToken));
            _tcs.SetResult();
        }
    }

    private static TestProgram CreateTestProgram(
        string[]? args = null,
        bool includeIntegrationServices = false,
        bool includeNodeApp = false,
        bool disableDashboard = true,
        bool randomizePorts = true) =>
        TestProgram.Create<DistributedApplicationTests>(
            args,
            includeIntegrationServices: includeIntegrationServices,
            includeNodeApp: includeNodeApp,
            disableDashboard: disableDashboard,
            randomizePorts: randomizePorts);
}<|MERGE_RESOLUTION|>--- conflicted
+++ resolved
@@ -139,10 +139,7 @@
     }
 
     [Fact]
-<<<<<<< HEAD
-=======
-    [ActiveIssue("https://github.com/dotnet/aspire/issues/4651", typeof(PlatformDetection), nameof(PlatformDetection.IsRunningOnCI))]
->>>>>>> a2e7e4bb
+    [ActiveIssue("https://github.com/dotnet/aspire/issues/4651", typeof(PlatformDetection), nameof(PlatformDetection.IsRunningOnCI))]
     public async Task AllocatedPortsAssignedAfterHookRuns()
     {
         using var testProgram = CreateTestProgram();
@@ -175,10 +172,7 @@
     }
 
     [Fact]
-<<<<<<< HEAD
-=======
-    [ActiveIssue("https://github.com/dotnet/aspire/issues/4651", typeof(PlatformDetection), nameof(PlatformDetection.IsRunningOnCI))]
->>>>>>> a2e7e4bb
+    [ActiveIssue("https://github.com/dotnet/aspire/issues/4651", typeof(PlatformDetection), nameof(PlatformDetection.IsRunningOnCI))]
     public async Task TestServicesWithMultipleReplicas()
     {
         var replicaCount = 3;
@@ -231,10 +225,7 @@
 
     [Fact]
     [RequiresDocker]
-<<<<<<< HEAD
-=======
-    [ActiveIssue("https://github.com/dotnet/aspire/issues/4651", typeof(PlatformDetection), nameof(PlatformDetection.IsRunningOnCI))]
->>>>>>> a2e7e4bb
+    [ActiveIssue("https://github.com/dotnet/aspire/issues/4651", typeof(PlatformDetection), nameof(PlatformDetection.IsRunningOnCI))]
     public async Task VerifyDockerAppWorks()
     {
         using var testProgram = CreateTestProgram();
@@ -264,10 +255,7 @@
 
     [Fact]
     [RequiresDocker]
-<<<<<<< HEAD
-=======
-    [ActiveIssue("https://github.com/dotnet/aspire/issues/4651", typeof(PlatformDetection), nameof(PlatformDetection.IsRunningOnCI))]
->>>>>>> a2e7e4bb
+    [ActiveIssue("https://github.com/dotnet/aspire/issues/4651", typeof(PlatformDetection), nameof(PlatformDetection.IsRunningOnCI))]
     public async Task SpecifyingEnvPortInEndpointFlowsToEnv()
     {
         using var testProgram = CreateTestProgram(includeNodeApp: true, randomizePorts: false);
@@ -323,10 +311,7 @@
     }
 
     [Fact]
-<<<<<<< HEAD
-=======
-    [ActiveIssue("https://github.com/dotnet/aspire/issues/4651", typeof(PlatformDetection), nameof(PlatformDetection.IsRunningOnCI))]
->>>>>>> a2e7e4bb
+    [ActiveIssue("https://github.com/dotnet/aspire/issues/4651", typeof(PlatformDetection), nameof(PlatformDetection.IsRunningOnCI))]
     public async Task StartAsync_DashboardAuthConfig_PassedToDashboardProcess()
     {
         var browserToken = "ThisIsATestToken";
@@ -369,10 +354,7 @@
     }
 
     [Fact]
-<<<<<<< HEAD
-=======
-    [ActiveIssue("https://github.com/dotnet/aspire/issues/4651", typeof(PlatformDetection), nameof(PlatformDetection.IsRunningOnCI))]
->>>>>>> a2e7e4bb
+    [ActiveIssue("https://github.com/dotnet/aspire/issues/4651", typeof(PlatformDetection), nameof(PlatformDetection.IsRunningOnCI))]
     public async Task StartAsync_UnsecuredAllowAnonymous_PassedToDashboardProcess()
     {
         var args = new string[] {
@@ -411,10 +393,7 @@
 
     [Fact]
     [RequiresDocker]
-<<<<<<< HEAD
-=======
-    [ActiveIssue("https://github.com/dotnet/aspire/issues/4651", typeof(PlatformDetection), nameof(PlatformDetection.IsRunningOnCI))]
->>>>>>> a2e7e4bb
+    [ActiveIssue("https://github.com/dotnet/aspire/issues/4651", typeof(PlatformDetection), nameof(PlatformDetection.IsRunningOnCI))]
     public async Task VerifyDockerWithEntrypointWorks()
     {
         using var testProgram = CreateTestProgram();
@@ -446,10 +425,7 @@
 
     [Fact]
     [RequiresDocker]
-<<<<<<< HEAD
-=======
-    [ActiveIssue("https://github.com/dotnet/aspire/issues/4651", typeof(PlatformDetection), nameof(PlatformDetection.IsRunningOnCI))]
->>>>>>> a2e7e4bb
+    [ActiveIssue("https://github.com/dotnet/aspire/issues/4651", typeof(PlatformDetection), nameof(PlatformDetection.IsRunningOnCI))]
     public async Task VerifyDockerWithBindMountWorksWithAbsolutePaths()
     {
         using var testProgram = CreateTestProgram();
@@ -483,10 +459,7 @@
 
     [Fact]
     [RequiresDocker]
-<<<<<<< HEAD
-=======
-    [ActiveIssue("https://github.com/dotnet/aspire/issues/4651", typeof(PlatformDetection), nameof(PlatformDetection.IsRunningOnCI))]
->>>>>>> a2e7e4bb
+    [ActiveIssue("https://github.com/dotnet/aspire/issues/4651", typeof(PlatformDetection), nameof(PlatformDetection.IsRunningOnCI))]
     public async Task VerifyDockerWithBindMountWorksWithRelativePaths()
     {
         using var testProgram = CreateTestProgram();
@@ -520,10 +493,7 @@
 
     [Fact]
     [RequiresDocker]
-<<<<<<< HEAD
-=======
-    [ActiveIssue("https://github.com/dotnet/aspire/issues/4651", typeof(PlatformDetection), nameof(PlatformDetection.IsRunningOnCI))]
->>>>>>> a2e7e4bb
+    [ActiveIssue("https://github.com/dotnet/aspire/issues/4651", typeof(PlatformDetection), nameof(PlatformDetection.IsRunningOnCI))]
     public async Task VerifyDockerWithVolumeWorksWithName()
     {
         using var testProgram = CreateTestProgram();
@@ -556,10 +526,7 @@
 
     [Fact]
     [RequiresDocker]
-<<<<<<< HEAD
-=======
-    [ActiveIssue("https://github.com/dotnet/aspire/issues/4651", typeof(PlatformDetection), nameof(PlatformDetection.IsRunningOnCI))]
->>>>>>> a2e7e4bb
+    [ActiveIssue("https://github.com/dotnet/aspire/issues/4651", typeof(PlatformDetection), nameof(PlatformDetection.IsRunningOnCI))]
     public async Task KubernetesHasResourceNameForContainersAndExes()
     {
         using var testProgram = CreateTestProgram(includeIntegrationServices: true, includeNodeApp: true);
@@ -628,10 +595,7 @@
     }
 
     [Fact]
-<<<<<<< HEAD
-=======
-    [ActiveIssue("https://github.com/dotnet/aspire/issues/4651", typeof(PlatformDetection), nameof(PlatformDetection.IsRunningOnCI))]
->>>>>>> a2e7e4bb
+    [ActiveIssue("https://github.com/dotnet/aspire/issues/4651", typeof(PlatformDetection), nameof(PlatformDetection.IsRunningOnCI))]
     public async Task ReplicasAndProxylessEndpointThrows()
     {
         using var testProgram = CreateTestProgram();
@@ -649,10 +613,7 @@
     }
 
     [Fact]
-<<<<<<< HEAD
-=======
-    [ActiveIssue("https://github.com/dotnet/aspire/issues/4651", typeof(PlatformDetection), nameof(PlatformDetection.IsRunningOnCI))]
->>>>>>> a2e7e4bb
+    [ActiveIssue("https://github.com/dotnet/aspire/issues/4651", typeof(PlatformDetection), nameof(PlatformDetection.IsRunningOnCI))]
     public async Task ProxylessEndpointWithoutPortThrows()
     {
         using var testProgram = CreateTestProgram();
@@ -671,10 +632,7 @@
     }
 
     [Fact]
-<<<<<<< HEAD
-=======
-    [ActiveIssue("https://github.com/dotnet/aspire/issues/4651", typeof(PlatformDetection), nameof(PlatformDetection.IsRunningOnCI))]
->>>>>>> a2e7e4bb
+    [ActiveIssue("https://github.com/dotnet/aspire/issues/4651", typeof(PlatformDetection), nameof(PlatformDetection.IsRunningOnCI))]
     public async Task ProxylessEndpointWorks()
     {
         using var testProgram = CreateTestProgram();
@@ -772,10 +730,7 @@
 
     [Fact]
     [RequiresDocker]
-<<<<<<< HEAD
-=======
-    [ActiveIssue("https://github.com/dotnet/aspire/issues/4651", typeof(PlatformDetection), nameof(PlatformDetection.IsRunningOnCI))]
->>>>>>> a2e7e4bb
+    [ActiveIssue("https://github.com/dotnet/aspire/issues/4651", typeof(PlatformDetection), nameof(PlatformDetection.IsRunningOnCI))]
     public async Task ProxylessContainerCanBeReferenced()
     {
         using var builder = TestDistributedApplicationBuilder.Create();
@@ -825,10 +780,7 @@
 
     [Fact]
     [RequiresDocker]
-<<<<<<< HEAD
-=======
-    [ActiveIssue("https://github.com/dotnet/aspire/issues/4651", typeof(PlatformDetection), nameof(PlatformDetection.IsRunningOnCI))]
->>>>>>> a2e7e4bb
+    [ActiveIssue("https://github.com/dotnet/aspire/issues/4651", typeof(PlatformDetection), nameof(PlatformDetection.IsRunningOnCI))]
     public async Task ProxylessContainerWithoutPortThrows()
     {
         using var builder = TestDistributedApplicationBuilder.Create();
@@ -847,10 +799,7 @@
 
     [Fact]
     [RequiresDocker]
-<<<<<<< HEAD
-=======
-    [ActiveIssue("https://github.com/dotnet/aspire/issues/4651", typeof(PlatformDetection), nameof(PlatformDetection.IsRunningOnCI))]
->>>>>>> a2e7e4bb
+    [ActiveIssue("https://github.com/dotnet/aspire/issues/4651", typeof(PlatformDetection), nameof(PlatformDetection.IsRunningOnCI))]
     public async Task AfterResourcesCreatedLifecycleHookWorks()
     {
         using var builder = TestDistributedApplicationBuilder.Create();
